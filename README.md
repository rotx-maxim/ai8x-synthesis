# ADI MAX78000/MAX78002 Model Training and Synthesis

July 2, 2024

<<<<<<< HEAD
**Note: This branch requires PyTorch 2. Please see the archive for PyTorch 1.8 support. [KNOWN_ISSUES](KNOWN_ISSUES.txt) contains a list of known issues.**
=======
**Note: This archived branch is compatible with PyTorch 1.8. Please go to the “develop” branch for PyTorch 2 compatibility.**
>>>>>>> 3f422a77

ADI’s MAX78000/MAX78002 project is comprised of five repositories:

1. **Start here**:
    **[Top Level Documentation](https://github.com/analogdevicesinc/MaximAI_Documentation)**
2. The software development kit (MSDK), which contains drivers and example programs ready to run on the evaluation kits (EVkit and Feather):
    [Analog Devices MSDK](https://github.com/analogdevicesinc/msdk)
3. The training repository, which is used for deep learning *model development and training*:
    [ai8x-training](https://github.com/analogdevicesinc/ai8x-training/tree/develop) **(described in this document)**
4. The synthesis repository, which is used to *convert a trained model into C code* using the “izer” tool:
    [ai8x-synthesis](https://github.com/analogdevicesinc/ai8x-synthesis/tree/develop) **(described in this document)**
5. The reference design repository, which contains host applications and sample applications for reference designs such as [MAXREFDES178 (Cube Camera)](https://www.analog.com/en/design-center/reference-designs/maxrefdes178.html):
    [refdes](https://github.com/analogdevicesinc/MAX78xxx-RefDes)
    *Note: Examples for EVkits and Feather boards are part of the MSDK*

_Open the `.md` version of this file in a markdown enabled viewer, for example Typora (<http://typora.io>).
See <https://github.com/adam-p/markdown-here/wiki/Markdown-Cheatsheet> for a description of Markdown. A [PDF copy of this file](README.pdf) is available in this repository. The GitHub rendering of this document does not show the mathematical formulas. Use the ≡ button to access the table of contents on GitHub._

---

[TOC]

## Part Numbers

This document covers several of ADI’s ultra-low power machine learning accelerator systems. They are sometimes referred to by their die types. The following shows the die types and their corresponding part numbers:

| Die Type | Part Number(s)                 |
| -------- | ------------------------------ |
| *AI84*   | *Unreleased test chip*         |
| AI85     | **MAX78000** (full production) |
| AI87     | **MAX78002** (full production) |

## Overview

The following graphic shows an overview of the development flow:

![Development Flow](docs/DevelopmentFlow.png)

## Installation

### File System Layout

Including the MSDK, the expected/resulting file system layout will be:

    ..../ai8x-training/
    ..../ai8x-synthesis/
    ..../ai8x-synthesis/sdk/ [or a different path selected by the user]

where “....” is the project root, for example `~/Documents/Source/AI`.

### Prerequisites

This software requires PyTorch. *TensorFlow / Keras support is deprecated.*

PyTorch operating system and hardware support are constantly evolving. This document does not cover all possible combinations of operating system and hardware. Instead, this document describes how to install PyTorch on one officially supported platform.

#### Platform Recommendation and Full Support

Full support and documentation are provided for the following platform:

* CPU: 64-bit amd64/x86_64 “PC” with [Ubuntu Linux 20.04 LTS or 22.04 LTS](https://ubuntu.com/download/server)
* GPU for hardware acceleration (optional but highly recommended): Nvidia with [CUDA 12.1](https://developer.nvidia.com/cuda-toolkit-archive) or later
* [PyTorch 2.3](https://pytorch.org/get-started/locally/) on Python 3.11.x

Limited support and advice for using other hardware and software combinations is available as follows.

#### Operating System Support

##### Linux

**The only officially supported platforms for model training** are Ubuntu Linux 20.04 LTS and 22.04 LTS on amd64/x86_64, either the desktop or the [server version](https://ubuntu.com/download/server).

*Note that hardware acceleration using CUDA is <u>not available</u> in PyTorch for Raspberry Pi 4 and other <u>aarch64/arm64</u> devices, even those running Ubuntu Linux 20.04/22.04. See also [Development on Raspberry Pi 4 and 400](https://github.com/analogdevicesinc/ai8x-synthesis/blob/develop/docs/RaspberryPi.md) (unsupported).*

This document also provides instructions for installing on RedHat Enterprise Linux / CentOS 8 with limited support.

##### Windows

On Windows 10 version 21H2 or newer, and Windows 11, after installing the Windows Subsystem for Linux (WSL2), Ubuntu Linux 20.04 or 22.04 can be used inside Windows with full CUDA acceleration, please see *[Windows Subsystem for Linux](https://github.com/analogdevicesinc/ai8x-synthesis/blob/develop/docs/WSL2.md).* For the remainder of this document, follow the steps for Ubuntu Linux.

If WSL2 is not available, it is also possible (but not recommended due to inherent compatibility issues and slightly degraded performance) to run this software natively on Windows. Please see *[Native Windows Installation](https://github.com/analogdevicesinc/ai8x-synthesis/blob/develop/docs/Windows.md)*.

##### macOS

The software works on macOS and uses MPS acceleration on Apple Silicon. On Intel CPUs, model training suffers from the lack of hardware acceleration.

##### Virtual Machines (Unsupported)

This software works inside a virtual machine running Ubuntu Linux 20.04 or 22.04. However, GPU passthrough is potentially difficult to set up and <u>not always available</u> for Linux VMs, so there may be no CUDA hardware acceleration. Certain Nvidia cards support [vGPU software](https://www.nvidia.com/en-us/data-center/graphics-cards-for-virtualization/); see also [vGPUs and CUDA](https://docs.nvidia.com/cuda/vGPU/), but vGPU features may come at substantial additional cost and vGPU software is not covered by this document.

##### Docker Containers (Unsupported)

This software also works inside Docker containers. However, CUDA support inside containers requires Nvidia Docker ([see blog entry](https://developer.nvidia.com/blog/nvidia-docker-gpu-server-application-deployment-made-easy/)) and is not covered by this document.

#### PyTorch and Python

The officially supported version of [PyTorch is 2.3](https://pytorch.org/get-started/locally/) running on Python 3.11.x. Newer versions will typically work, but are not covered by support, documentation, and installation scripts.

#### Hardware Acceleration

When going beyond simple models, model training does not work well without hardware acceleration – Nvidia CUDA, AMD ROCm, or Apple Silicon MPS. The network loader (“izer”) does <u>not</u> require hardware acceleration, and very simple models can also be trained on systems without hardware acceleration.

* CUDA requires modern Nvidia GPUs. This is the most compatible, and best supported hardware accelerator.
* ROCm requires certain AMD GPUs, see [blog entry](https://pytorch.org/blog/pytorch-for-amd-rocm-platform-now-available-as-python-package/).
* MPS requires Apple Silicon (M1 or newer) and macOS 12.3 or newer.
* PyTorch does not include CUDA support for aarch64/arm64 systems. *Rebuilding PyTorch from source is not covered by this document.*


##### Using Multiple GPUs

When using multiple GPUs (graphics cards), the software will automatically use all available GPUs and distribute the workload. To prevent this (for example, when the GPUs are not balanced), set the `CUDA_VISIBLE_DEVICES` environment variable. Use the `--gpus` command line argument to set the default GPU.

#### Shared (Multi-User) and Remote Systems

On a shared (multi-user) system that has previously been set up, only local installation is needed. CUDA and any `apt-get` or `brew` tasks are not necessary, with the exception of the CUDA [Environment Setup](https://docs.nvidia.com/cuda/cuda-installation-guide-linux/index.html#environment-setup).

The `screen` command (or alternatively, the more powerful `tmux`) can be used inside a remote terminal to disconnect a session from the controlling terminal, so that a long running training session doesn’t abort due to network issues, or local power saving. In addition, screen can log all console output to a text file.

Example:

```shell
$ ssh targethost
targethost$ screen -L # or screen -r to resume, screen -list to list
targethost$
Ctrl+A,D to disconnect
```

`man screen` and `man tmux` describe the software in more detail.

#### Additional Software

The following software is optional, and can be replaced with other similar software of the user’s choosing.

1. Code Editor
   Visual Studio Code, <https://code.visualstudio.com> or the VSCodium version, <https://vscodium.com>, with the “Remote - SSH” plugin; *to use Visual Studio Code on Windows as a full development environment (including debug), see <https://github.com/analogdevicesinc/VSCode-Maxim>*
   Sublime Text, <https://www.sublimetext.com>
2. Markdown Editor
   Typora, <http://typora.io>
3. Serial Terminal
   CoolTerm, <http://freeware.the-meiers.org>
   Serial, <https://apps.apple.com/us/app/serial/id877615577?mt=12>
   Putty, <https://www.chiark.greenend.org.uk/~sgtatham/putty/latest.html>
   Tera Term, <https://osdn.net/projects/ttssh2/releases/>
4. Graphical Git Client
   GitHub Desktop, <https://desktop.github.com>
   Git Fork, <https://git-fork.com>
5. Diff and Merge Tool
   Beyond Compare, <https://scootersoftware.com>

### Project Installation

#### Free Disk Space

A minimum of 64 GB of free disk space is recommended, and datasets can be many times this size and should be stored separately. Check the available space on the target file system before continuing using

```shell
$ df -kh
Filesystem      Size  Used Avail Use% Mounted on
...
/dev/sda2       457G  176G  259G  41% /
```

#### System Packages

Some additional system packages are required, and installation of these additional packages requires administrator privileges. Note that this is the only time administrator privileges are required.

##### macOS

On macOS use:

```shell
$ brew install libomp libsndfile tcl-tk sox
```

##### Linux (Ubuntu), including WSL2)

```shell
$ sudo apt-get install -y make build-essential libssl-dev zlib1g-dev \
  libbz2-dev libreadline-dev libsqlite3-dev wget curl llvm \
  libncurses5-dev libncursesw5-dev xz-utils tk-dev libffi-dev liblzma-dev \
  libsndfile-dev portaudio19-dev libsox-dev
```

###### RedHat Enterprise Linux / CentOS 8

While Ubuntu 20.04 LTS and 22.04 LTS are the supported distributions, the MAX78000/MAX78002 software packages run fine on all modern Linux distributions that also support CUDA. The *apt-get install* commands above must be replaced with distribution specific commands and package names. Unfortunately, there is no obvious 1:1 mapping between package names from one distribution to the next. The following example shows the commands needed for RHEL/CentOS 8.

*Two of the required packages are not in the base repositories. Enable the EPEL and PowerTools repositories:*

```shell
$ sudo dnf install https://dl.fedoraproject.org/pub/epel/epel-release-latest-8.noarch.rpm
$ sudo dnf config-manager --set-enabled powertools
```

*Proceed to install the required packages:*

```shell
$ sudo dnf group install "Development Tools"
$ sudo dnf install openssl-devel zlib-devel \
  bzip2-devel readline-devel sqlite-devel wget llvm \
  xz-devel tk tk-devel libffi-devel \
  libsndfile libsndfile-devel portaudio-devel
```

#### Python 3.11

*The software in this project uses Python 3.11.8 or a later 3.11.x version.*

First, check whether there is a default Python interpreter and whether it is version 3.11.x:

```shell
$ python --version
Command 'python' not found, did you mean:
  command 'python3' from deb python3
  command 'python' from deb python-is-python3
# no default python, install pyenv

$ python --version
Python 2.7.18
# wrong version, pyenv required
```

Python 2 **will not function correctly** with the MAX78000/MAX78002 tools. If the result is Python **3.11**.x, skip ahead to [git Environment](#git-environment). For *any* other version (for example, 2.7, 3.7, 3.8, 3.9, 3.10), or no version, continue here.

*Note: For the purposes of the MAX78000/MAX78002 tools, “python3” is not a substitute for “python”. Please install pyenv when `python --version` does not return version 3.11.x, <u>even if</u> “python3” is available.*

*Note for advanced users: `sudo apt-get install python-is-python3` on Ubuntu 20.04 will install Python 3 as the default Python version; however, it may not be version 3.11.x.*

##### pyenv

It is not necessary to install Python 3.11 system-wide, or to rely on the system-provided Python. To manage Python versions, instead use `pyenv` (<https://github.com/pyenv/pyenv>). This allows multiple Python versions to co-exist on the same system without interfering with the system or with one another.

On macOS:

```shell
$ brew install pyenv pyenv-virtualenv
```

On Linux:

```shell
$ curl -L https://github.com/pyenv/pyenv-installer/raw/master/bin/pyenv-installer | bash  # NOTE: Verify contents of the script before running it!!
```

Then, follow the terminal output of the pyenv-installer and add pyenv to your shell by modifying one or more of `~/.bash_profile`, `~/.bashrc`, `~/.zshrc`, `~/.profile`, or `~/.zprofile`. The instructions differ depending on the shell (bash or zsh).

For example, on *Ubuntu 20.04 inside WSL2* add the following to `~/.bashrc`:

```shell
# WSL2
export PYENV_ROOT="$HOME/.pyenv"
export PATH="$PYENV_ROOT/bin:$PATH"
eval "$(pyenv init --path)"
eval "$(pyenv virtualenv-init -)"
```

To display the instructions again at any later time:

```shell
$ ~/.pyenv/bin/pyenv init

# (The below instructions are intended for common
# shell setups. See the README for more guidance
# if they don't apply and/or don't work for you.)

# Add pyenv executable to PATH and
# enable shims by adding the following
# to ~/.profile and ~/.zprofile:
...
...
```

*Note: Installing both conda and pyenv in parallel may cause issues. Ensure that the pyenv initialization tasks are executed <u>before</u> any conda related tasks.*

Next, close the Terminal, open a new Terminal and install Python 3.11.8.

On macOS:

```shell
$ env \
  PATH="$(brew --prefix tcl-tk)/bin:$PATH" \
  LDFLAGS="-L$(brew --prefix tcl-tk)/lib" \
  CPPFLAGS="-I$(brew --prefix tcl-tk)/include" \
  PKG_CONFIG_PATH="$(brew --prefix tcl-tk)/lib/pkgconfig" \
  CFLAGS="-I$(brew --prefix tcl-tk)/include" \
  PYTHON_CONFIGURE_OPTS="--with-tcltk-includes='-I$(brew --prefix tcl-tk)/include' --with-tcltk-libs='-L$(brew --prefix tcl-tk)/lib -ltcl8.6 -ltk8.6'" \
  pyenv install 3.11.8
```

On Linux, including WSL2:

```shell
$ pyenv install 3.11.8
```

#### git Environment

If the local git environment has not been previously configured, add the following commands to configure e-mail and name. The e-mail must match GitHub (including upper/lower case):

```shell
$ git config --global user.email "first.last@example.com"
$ git config --global user.name "First Last"
```

#### Nervana Distiller

[Nervana Distiller](https://github.com/analogdevicesinc/distiller) is automatically installed as a git sub-module with the other packages. Distiller is used for its scheduling and model export functionality.

### Upstream Code

Change to the project root and run the following commands. Use your GitHub credentials if prompted.

```shell
$ cd <your/project>
$ git clone --recursive https://github.com/analogdevicesinc/ai8x-training.git
$ git clone --recursive https://github.com/analogdevicesinc/ai8x-synthesis.git
```

#### Creating the Virtual Environment

To create the virtual environment and install basic wheels:

```shell
$ cd ai8x-training
```

Using the instructions above checks out the `develop` branch which supports PyTorch 2.3. The `main` branch is updated less frequently, but possibly more stable. To change branches, use the command `git checkout`, for example `git checkout main`.
For PyTorch 1.8 support, use the archive.

If using pyenv, set the local directory to use Python 3.11.8.

```shell
$ pyenv local 3.11.8
```

In all cases, verify that a 3.11.x version of Python is used:

```shell
$ python --version
Python 3.11.8
```

If this does <u>*not*</u> return version 3.11.x, please install and initialize [pyenv](#python-311).

Then continue with the following:

```shell
$ python -m venv .venv --prompt ai8x-training
$ echo "*" > .venv/.gitignore
```

If this command returns an error message similar to *“The virtual environment was not created successfully because ensurepip is not available,”* please install and initialize [pyenv](#python-311).

On macOS and Linux, including WSL2, activate the environment using

```shell
$ source .venv/bin/activate
```

On native Windows, instead use:

```shell
$ source .venv/Scripts/activate
```

Then continue with

```shell
(ai8x-training) $ pip3 install -U pip wheel setuptools
```

The next step differs depending on whether the system uses CUDA 12.1+, or not.

For CUDA 12:

```shell
(ai8x-training) $ pip3 install -r requirements.txt --extra-index-url https://download.pytorch.org/whl/cu121
```

For ROCm 5.7:

```shell
(ai8x-training) $ pip3 install -r requirements.txt --extra-index-url https://download.pytorch.org/whl/rocm5.7
```

For all other systems, including macOS:

```shell
(ai8x-training) $ pip3 install -r requirements.txt
```

##### Repository Branches

Using the instructions above checks out the `develop` branch which supports PyTorch 2.3. The `main` branch is updated less frequently, but possibly more stable. To change branches, use the command `git checkout`, for example `git checkout main`.
For PyTorch 1.8 support, use the archive.

###### TensorFlow / Keras

Support for TensorFlow / Keras is deprecated.

#### Updating to the Latest Version

After additional testing, `develop` is merged into the main branch at regular intervals.

After a small delay of typically a day, a “Release” tag is created on GitHub for all non-trivial merges into the main branch. GitHub offers email alerts for all activity in a project, or for new releases only. Subscribing to releases only substantially reduces email traffic.

*Note: Each “Release” automatically creates a code archive. It is recommended to use a git client to access (pull from) the main branch of the repository using a git client instead of downloading the archives.*

In addition to code updated in the repository itself, **submodules and Python libraries may have been updated as well**.

Major upgrades (such as updating from PyTorch 1.8 to PyTorch 2.3) are best done by removing all installed wheels. This can be achieved most easily by creating a new folder and starting from scratch at [Upstream Code](#upstream-code). Starting from scratch is also recommended when upgrading the Python version.

For minor updates, pull the latest code and install the updated wheels:

```shell
(ai8x-training) $ git pull
(ai8x-training) $ git submodule update --init
(ai8x-training) $ pip3 install -U pip setuptools
(ai8x-training) $ pip3 install -U -r requirements.txt  # or requirements-xxx.txt, as shown above
```

##### MSDK Updates

Please *also* update the MSDK or use the Maintenance Tool as documented in the [Analog Devices MSDK documentation](https://github.com/analogdevicesinc/msdk). The Maintenance Tool automatically updates the MSDK.

##### Python Version Updates

Updating Python may require updating `pyenv` first. Should `pyenv install 3.11.8` fail,

```shell
$ pyenv install 3.11.8
python-build: definition not found: 3.11.8
```

then `pyenv` must be updated. On macOS, use:

```shell
$ brew update && brew upgrade pyenv
...
$
```

On Linux (including WSL2), use:

```shell
$ cd $(pyenv root) && git pull && cd -
remote: Enumerating objects: 19021, done.
...
$
```

The update should now succeed:

```shell
$ pyenv install 3.11.8
Downloading Python-3.11.8.tar.xz...
-> https://www.python.org/ftp/python/3.11.8/Python-3.11.8.tar.xz
Installing Python-3.11.8...
...
$ pyenv local 3.11.8
```



#### Synthesis Project

The `ai8x-synthesis` project does not require hardware acceleration.

Start by deactivating the `ai8x-training` environment if it is active.

```shell
(ai8x-training) $ deactivate
```

Then, create a second virtual environment:

```shell
$ cd <your/project>
$ cd ai8x-synthesis
```

If you want to use the main branch, switch to “main” using the optional command `git checkout main`.

If using pyenv, run:

```shell
$ pyenv local 3.11.8
```

In all cases, make sure Python 3.11.x is the active version:

```shell
$ python --version
Python 3.11.8
```

If this does <u>*not*</u> return version 3.11.x, please install and initialize [pyenv](#python-311).

Then continue:

```shell
$ python -m venv .venv --prompt ai8x-synthesis
$ echo "*" > .venv/.gitignore
```

Activate the virtual environment. On macOS and Linux (including WSL2), use

```shell
$ source .venv/bin/activate
```

On native Windows, instead use

```shell
$ source .venv/Scripts/activate
```

For all systems, continue with:

```shell
(ai8x-synthesis) $ pip3 install -U pip setuptools
(ai8x-synthesis) $ pip3 install -r requirements.txt
```

##### Repository Branches and Updates

Branches and updates for `ai8x-synthesis` are handled similarly to the [`ai8x-training`](#repository-branches) project.

#### Installation is now Complete

With the installation of Training and Synthesis projects completed it is important to remember to activate the proper Python virtual environment when switching between projects. If scripts begin failing in a previously working environment, the cause might be that the incorrect virtual environment is active or that no virtual environment has been activated.



### Embedded Software Development Kit (MSDK)

The Software Development Kit (MSDK) for MAX78000 and MAX78002 is used to compile, flash, and debug the output of the *ai8x-synthesis* (“izer”) tool. It also enables general software development for the microcontroller cores of the MAX78000 and MAX78002. It consists of the following components:

* Peripheral Drivers
* Board Support Packages (BSPs)
* Libraries
* Examples
* Toolchain
  * Arm GCC
  * RISC-V GCC
  * Make
  * OpenOCD

There are two ways to install the MSDK.

#### Method 1: MSDK Installer

An automatic installer is available for the MSDK. Instructions for downloading, installing, and getting started with the MSDK’s supported development environments are found in the [**MSDK User Guide**](https://analogdevicesinc.github.io/msdk/USERGUIDE/).

After installation and setup, continue with the [Final Check](#final-check).

#### Method 2: Manual Installation

The MSDK is also available as a [git repository](https://github.com/analogdevicesinc/msdk), which can be used to obtain the latest development resources. The repository contains all of the MSDK’s components _except_ the Arm GCC, RISC-V GCC, and Make. These can be downloaded and installed manually.

1. Clone the MSDK repository (recommendation: change to the *ai8x-synthesis* folder first):

    ```shell
    $ git clone https://github.com/analogdevicesinc/msdk.git sdk
    ```

2. Download and install the Arm Embedded GNU Toolchain from [https://developer.arm.com/downloads/-/arm-gnu-toolchain-downloads](https://developer.arm.com/downloads/-/arm-gnu-toolchain-downloads).

    * Recommended version: 12.3.Rel1 *(newer versions may or may not work correctly)*
    * Recommended installation location: `/usr/local/arm-gnu-toolchain-12.3.rel1/`

3. Download and install the RISC-V Embedded GNU Toolchain from [https://github.com/xpack-dev-tools/riscv-none-elf-gcc-xpack/releases](https://github.com/xpack-dev-tools/riscv-none-elf-gcc-xpack/releases/)

    * Recommended version: 12.3.0-2 *(newer versions may or may not work correctly)*
    * Recommended installation location: `/usr/local/xpack-riscv-none-elf-gcc-12.3.0-2/`

4. Install GNU Make

    * (Linux/macOS) “make” is available on most systems by default. If not, it can be installed via the system package manager.

    * (Windows) Install [MSYS2](https://www.msys2.org/) first, then install “make” using the MSYS2 package manager:

      ```shell
      $ pacman -S --needed base filesystem msys2-runtime make
      ```

5. Install packages for OpenOCD. OpenOCD binaries are available in the “openocd” sub-folder of the ai8x-synthesis repository. However, some additional dependencies are required on most systems. See [openocd/README.md](https://github.com/analogdevicesinc/ai8x-synthesis/blob/develop/openocd/README.md) for a list of packages to install, then return here to continue.

6. Add the location of the toolchain binaries to the system path.

    On Linux and macOS, copy the following contents into `~/.profile`...
    On macOS, _also_ copy the following contents into `~/.zprofile`...
    ...adjusting for the actual `PATH` to the compilers and the system’s architecture (`TARGET_ARCH`):

    ```shell
    # Arm GCC
    ARMGCC_DIR=/usr/local/gcc-arm-none-eabi-10.3-2021.10  # Change me!
    echo $PATH | grep -q -s "$ARMGCC_DIR/bin"
    if [ $? -eq 1 ] ; then
        PATH=$PATH:"$ARMGCC_DIR/bin"
        export PATH
        export ARMGCC_DIR
    fi
    
    # RISC-V GCC
    RISCVGCC_DIR=/usr/local/xpack-riscv-none-elf-gcc-12.3.0-2  # Change me!
    echo $PATH | grep -q -s "$RISCVGCC_DIR/bin"
    if [ $? -eq 1 ] ; then
        PATH=$PATH:"$RISCVGCC_DIR/bin"
        export PATH
        export RISCVGCC_DIR
    fi
    
    # OpenOCD
    OPENOCD_DIR=$HOME/Documents/Source/ai8x-synthesis/openocd/bin/TARGET_ARCH  # Change me!
    echo $PATH | grep -q -s "$OPENOCD_DIR"
    if [ $? -eq 1 ] ; then
        PATH=$PATH:$OPENOCD_DIR
        export PATH
        export OPENOCD_DIR
    fi
    ```

    On Windows, add the toolchain paths to the system `PATH` variable (search for  “edit the system environment variables” in the Windows search bar).

Once the tools above have been installed, continue to the [Final Check](#final-check) step below.

#### Final Check

After a successful manual or MSDK installation, the following commands will run from on the terminal and display their version numbers:

* `arm-none-eabi-gcc -v`
* `arm-none-eabi-gdb -v`
* `make -v`
* `openocd -v`

`gen-demos-max78000.sh` and `gen-demos-max78002.sh` will create code that is compatible with the MSDK and copy it into the MSDK’s Example directories.

---



## MAX78000 and MAX78002 Hardware and Resources

MAX78000/MAX78002 are embedded accelerators. Unlike GPUs, MAX78000/MAX78002 do not have gigabytes of memory, and cannot support arbitrary data (image) sizes.

### Overview

A typical CNN operation consists of pooling followed by a convolution. While these are traditionally expressed as separate layers, pooling can be done “in-flight” on MAX78000/MAX78002 for greater efficiency.

To minimize data movement, the accelerator is optimized for convolutions with in-flight pooling on a sequence of layers. MAX78000 and MAX78002 also support in-flight element-wise operations, pass-through layers and 1D convolutions (without element-wise operations):

![CNNInFlight](docs/CNNInFlight.png)

The MAX78000/MAX78002 accelerators contain 64 parallel processors. There are four quadrants that contain 16 processors each.

Each processor includes a pooling unit and a convolutional engine with dedicated weight memory:

![Overview](docs/Overview.png)

Data is read from [data memory](#data-memory) associated with the processor, and written out to any data memory located within the accelerator. To run a deep convolutional neural network, multiple layers are chained together, where each layer’s operation is individually configurable. The output data from one layer is used as the input data for the next layer, for up to 32 layers (where *in-flight* pooling and *in-flight* element-wise operations do not count as layers).

The following picture shows an example view of a 2D convolution with pooling:
![Example](docs/CNNOverview.png)

### Data, Weights, and Processors

Data memory, weight memory, and processors are interdependent.

In the MAX78000/MAX78002 accelerator, processors are organized as follows:

* Each processor is connected to its own dedicated weight memory instance.
* A group of four processors shares one data memory instance.
* A quadrant of sixteen processors shares certain common controls and can be operated tethered to another quadrant, or independently/separately.

Any given processor can:

* Read from its dedicated weight memory,
* Read from the data memory instance it shares with three other processors, and
* As part of output processing, write to *any* data memory instance.

#### Weight Memory

*Note: Depending on context, weights may also be referred to as “kernels” or “masks”. Additionally, weights are also part of a network’s “parameters”.*

For each of the four 16-processor quadrants, weight memory and processors can be visualized as follows. Assuming one input channel processed by processor 0, and 8 output channels, the 8 shaded kernels will be used:

![Weight Memory Map](docs/KernelMemory.png)

*Note: Weights that are not 3×3×8 (= 72-bits) per kernel are packed to save space. For example, when using 1×1 8-bit kernels, 9 kernels will be packed into a single 72-bit memory word.*

#### Data Memory

Data memory in MAX78000/MAX78002 is needed for:

* Input data (unless [FIFOs](#fifos) are used),
* All layer’s activation data, and
* Inference outputs.

Data memory connections can be visualized as follows:

<img src="docs/DataMemory.png" alt="Data Memory Map" style="zoom: 67%;" />

All input data must be located in the data memory instance the processor can access. Conversely, output data can be written to any data memory instance inside the accelerator (but not to general purpose SRAM on the Arm microcontroller bus).

The data memory instances inside the accelerator are single-port memories. This means that only one access operation can happen per clock cycle. When using the HWC data format (see [Channel Data Formats](#channel-data-formats)), this means that each of the four processors sharing the data memory instance will receive one byte of data per clock cycle (since each 32-bit data word consists of four packed channels).

##### Multi-Pass

When data has more channels than active processors, “multi-pass” is used. Each processor works on more than one channel, using multiple sequential passes, and each data memory holds more than four channels.

As data is read using multiple passes, and all available processor work in parallel, the first pass reads channels 0 through 63, the second pass reads channels 64 through 127, etc., assuming 64 processors are active.

For example, if 192-channel data is read using 64 active processors, Data Memory 0 stores three 32-bit words: channels 0, 1, 2, 3 in the first word, 64, 65, 66, 67 in the second word, and 128, 129, 130, 131 in the third word. Data Memory 1 stores channels 4, 5, 6, 7 in the first word, 68, 69, 70, 71 in the second word, and 132, 133, 134, 135 in the third word, and so on. The first processor processes channel 0 in the first pass, channel 64 in the second pass, and channel 128 in the third pass.

*Note: Multi-pass also works with channel counts that are not a multiple of 64, and can be used with fewer than 64 active processors.*

*Note: For all multi-pass cases, the processor count per pass is rounded up to the next multiple of 4.*

### Streaming Mode

The machine also implements a streaming mode. Streaming allows input data dimensions that exceed the available per-channel data memory in the accelerator. *Note: Depending on the model and application, [Data Folding](#data-folding) may have performance benefits over Streaming Mode.*

The following illustration shows the basic principle: In order to produce the first output pixel of the second layer, not all data needs to be present at the input. In the example, a 5×5 input needs to be available.

<img src="docs/Streaming.png" alt="Illustration of Streaming Mode"/>

In the accelerator implementation, data is shifted into the Tornado memory in a sequential fashion, so prior rows will be available as well. In order to produce the _blue_ output pixel, input data up to the blue input pixel must be available.

![Streaming-Rows](docs/Streaming-Rows.png)

When the _yellow_ output pixel is produced, the first (_black_) pixel of the input data is no longer needed and its data can be discarded:

![Streaming-NextPixel](docs/Streaming-NextPixel.png)

The number of discarded pixels is network specific and dependent on pooling strides and the types of convolution. In general, streaming mode is only useful for networks where the output data dimensions decrease from layer to layer (for example, by using a pooling stride).

*Note: Streaming mode requires the use of [FIFOs](#fifos).*

For concrete examples on how to implement streaming mode with a camera, please see the [Camera Streaming Guide](https://github.com/analogdevicesinc/MaximAI_Documentation/blob/main/Guides/Camera_Streaming_Guide.md).

#### FIFOs

Since the data memory instances are single-port memories, software would have to temporarily disable the accelerator in order to feed it new data. Using FIFOs, software can input available data while the accelerator is running. The accelerator will autonomously fetch data from the FIFOs when needed, and stall (pause) when no enough data is available.

The MAX78000/MAX78002 accelerator has two types of FIFO:

##### Standard FIFOs

There are four dedicated FIFOs connected to processors 0-3, 16-19, 32-35, and 48-51, supporting up to 16 input channels (in HWC format) or four channels (CHW format). These FIFOs work when used from the Arm Cortex-M4 core and from the RISC-V core.

The standard FIFOs are selected using the `--fifo` argument for `ai8xize.py`.

##### Fast FIFO

The fast FIFO is only available from the RISC-V core, and runs synchronously with the RISC-V for increased throughput. It supports up to four input channels (HWC format) or a single channel (CHW format). The fast FIFO is connected to processors 0, 1, 2, 3 or 0, 16, 32, 48.

The fast FIFO is selected using the `--fast-fifo` argument for `ai8xize.py`.

*The code generator inserts FIFO-full checks for either type of FIFO. When the data source rate is equal to or slower than the network speed, these checks are not needed. Use `--no-fifo-wait` to suppress them. The checks are necessary when the data source can deliver faster than the network can process the data.*

### Number Format

All weights, bias values and data are stored and computed in Q7 format (signed two’s complement 8-bit integers, [–128...+127]). See <https://en.wikipedia.org/wiki/Q_%28number_format%29>.

The 8-bit value $w$ is defined as:

$$ w = (-a_7 2^7+a_6 2^6+a_5 2^5+a_4 2^4+a_3 2^3+a_2 2^2+a_1 2^1+a_0)/128 $$

<img src="docs/Numbers.png" alt="76543210" style="zoom:67%;" />

Examples:
| Binary    | Value        |
|:---------:|-------------:|
| 0000 0000 | 0            |
| 0000 0001 | 1/128        |
| 0000 0010 | 2/128        |
| 0111 1110 | 126/128      |
| 0111 1111 | 127/128      |
| 1000 0000 | −128/128 (–1)|
| 1000 0001 | −127/128     |
| 1000 0010 | −126/128     |
| 1111 1110 | −2/128       |
| 1111 1111 | −1/128       |

On MAX78000/MAX78002, _weights_ can be 1, 2, 4, or 8 bits wide (configurable per layer using the `quantization` key). Bias values are always 8 bits wide. Data is 8 bits wide, *except for the last layer that can optionally output 32 bits of unclipped data in Q17.14 format when not using activation.*

|          weight bits          |  min |  max |
| :---------------------------: | ---: | ---: |
|               8               | –128 | +127 |
|               4               |   –8 |    7 |
|               2               |   –2 |    1 |
|               1               |   –1 |    0 |
| *MAX78002 only*             1 |   –1 |   +1 |

Note that for –1/0 1-bit weights (and, to a lesser degree, –1/+1 1-bit weights and 2-bit weights) require the use of bias to produce useful results. Without bias, all sums of products of activated data from a prior layer would be negative, and activation of that data would always be zero.

In other cases, using bias in convolutional layers does not improve inference performance. In particular, [Quantization](#quantization)-Aware Training (QAT) optimizes the weight distribution, possibly deteriorating the distribution of the bias values.

#### Rounding

MAX78000/MAX78002 rounding (for the CNN sum of products) uses “round half towards positive infinity”, i.e. $y=⌊0.5+x⌋$. This rounding method is not the default method in either Excel or Python/NumPy. The rounding method can be achieved in NumPy using `y = np.floor(0.5 + x)` and in Excel as `=FLOOR.PRECISE(0.5 + X)`.

By way of example:

| Input                    | Rounded |
|:-------------------------|:-------:|
| +3.5                     | +4      |
| +3.25, +3.0, +2.75, +2.5 | +3      |
| +2.25, +2.0, +1.75, +1.5 | +2      |
| +1.25, +1.0, +0.75, +0.5 | +1      |
| +0.25, 0, –0.25, –0.5    | 0       |
| –0.75, –1.0, –1.25, –1.5 | –1      |
| –1.75, –2.0, –2.25, –2.5 | –2      |
| –2.75, –3.0, –3.25, –3.5 | –3      |

#### Addition

Addition works similarly to regular two’s-complement arithmetic.

Example:
$$ w_0 = 1/64 → 00000010 $$
$$ w_1 = 1/2 → 01000000 $$
$$ w_0 + w_1 = 33/64 → 01000010 $$

#### Saturation and Clipping

Values smaller than $–128⁄128$ are saturated to $–128⁄128$ (1000 0000). Values larger than $+127⁄128$ are saturated to $+127⁄128$ (0111 1111).

The MAX78000/MAX78002 CNN sum of products uses full resolution for both products and sums, so the saturation happens only at the very end of the computation.

Example 1:

$$ w_0 = 127/128 → 01111111 $$
$$ w_1 = 127/128 → 01111111 $$
$$ w_0 + w_1 = 254/128 → saturate → 01111111 (= 127/128) $$

Example 2:

$$ w_0 = -128/128 → 10000000 $$
$$ w_1 = -128/128 → 10000000 $$
$$ w_0 + w_1 = -256/128 → saturate → 10000000 (= -128/128) $$

#### Multiplication

Since operand values are implicitly divided by 128, the product of two values has to be shifted in order to maintain magnitude when using a standard multiplier (e.g., 8×8):

$$ w_0 * w_1 = \frac{w'_0}{128} * \frac{w'_1}{128} = \frac{w'_0 * w'_1}{128} ≫ 7 $$

In software,

* Determine the sign bit: $s = sign(w_0) * sign(w_1)$
* Convert operands to absolute values: $w'_0 = abs(w_0); w'_1 = abs(w_1)$
* Multiply using standard multiplier: $w'_0 * w'_1 = w''_0/128 * w''_1/128; r' = w''_0 * w''_1$
* Shift: $r'' = r' ≫ 7$
* Round up/down depending on $r'[6]$
* Apply sign: $r = s * r''$

Example 1:

$$ w_0 = 1/64 → 00000010 $$
$$ w_1 = 1/2 → 01000000 $$
$$ w_0 * w_1 = 1/128 → shift, truncate → 00000001 (= 1/128) $$

A “standard” two’s-complement multiplication would return 00000000 10000000. The MAX78000/MAX78002 data format discards the rightmost bits.

Example 2:

$$ w_0 = 1/64 → 00000010 $$
$$ w_1 = 1/4 → 00100000 $$
$$ w_0 * w_1 = 1/256 → shift, truncate → 00000000 (= 0) $$

“Standard” two’s-complement multiplication would return 00000000 01000000, the MAX78000/MAX78002 result is truncated to 0 after the shift operation.

#### Sign Bit

Operations preserve the sign bit.

Example 1:

$$ w_0 = -1/64 → 11111110 $$
$$ w_1 = 1/4 → 00100000 $$
$$ w_0 * w_1 = -1/256 → shift, truncate → 00000000 (= 0) $$

* Determine the sign bit: $s = sign(-1/64) * sign(1/4) = -1 * 1 = -1$
* Convert operands to absolute values: $w'_0 = abs(-1/64); w'_1 = abs(1/4)$
* Multiply using standard multiplier: $r' = 1/64 ≪ 7 * 1/4 ≪ 7 = 2 * 32 = 64$
* Shift: $r'' = r' ≫ 7 = 64 ≫ 7 = 0$
* Apply sign: $r = s * r'' = -1 * 0 = 0$

Example 2:

$$ w_0 = -1/64 → 11111110 $$
$$ w_1 = 1/2 → 01000000 $$
$$ w_0 * w_1 = -1/128 → shift, truncate → 11111111 (= -1/128) $$

* Determine the sign bit: $s = sign(-1/64) * sign(1/2) = -1 * 1 = -1$
* Convert operands to absolute values: $w'_0 = abs(-1/64); w'_1 = abs(1/2)$
* Multiply using standard multiplier: $r' = 1/64 ≪ 7 * 1/2 ≪ 7 = 2 * 64 = 128$
* Shift: $r'' = r' ≫ 7 = 128 ≫ 7 = 1$
* Apply sign: $r = s * r'' = -1 * 1 ≫ 7 = -1/128$

Example 3:

$$ w_0 = 127/128 → 01111111 $$
$$ w_1 = 1/128 → 00000001 $$
$$ w_0 * w_1 = 128/128 → saturation → 01111111 (= 127/128) $$

### Channel Data Formats

#### HWC (Height-Width-Channels)

All internal data are stored in HWC format, four channels per 32-bit word. Assuming 3-color (or 3-channel) input, one byte of the 32-bit word will be unused. The highest frequency in this data format is the channel, so the channels are interleaved.

Example:

![0BGR 0BGR 0 BGR 0BGR...](docs/HWC.png)

#### CHW (Channels-Height-Width)

The input layer (and *only* the input layer) can alternatively also use the CHW format (a sequence of channels). The highest frequency in this data format is the width W or X-axis, and the lowest frequency is the channel C. Assuming an RGB input, all red pixels are followed by all green pixels, followed by all blue pixels.

Example:

![RRRRRR...GGGGGG...BBBBBB...](docs/CHW.png)



#### Considerations for Choosing an Input Format

The accelerator supports both HWC and CHW input formats to avoid unnecessary data manipulation. Choose the format that results in the least amount of data movement for a given input.

Internal layers and the output layer always use the HWC format.

In general, HWC is faster since each memory read can deliver data to up to four processors in parallel. On the other hand, four processors must share one data memory instance, which reduces the maximum allowable dimensions of the input layer.

#### CHW Input Data Format and Consequences for Weight Memory Layout

When using the CHW data format, only one of the four processors sharing the data memory instance can be used. The next channel needs to use a processor connected to a different data memory instance, so that the machine can deliver one byte per clock cycle to each enabled processor.

Because each processor has its own dedicated weight memory, this will introduce “gaps” in the weight memory map, as shown in the following illustration:

![Kernel Memory Gaps](docs/KernelMemoryGaps.png)


### Active Processors and Layers

For each layer, a set of active processors must be specified. The number of input channels for the layer must be equal to, or be a multiple of, the active processors, and the input data for that layer must be located in data memory instances accessible to the selected processors.

It is possible to specify a relative offset into the data memory instance that applies to all processors.
_Example:_ Assuming HWC data format, specifying the offset as 16,384 bytes (or 0x4000) will cause processors 0-3 to read their input from the second half of data memory 0, processors 4-7 will read from the second half of data memory instance 1, etc.

For most simple networks with limited data sizes, it is easiest to ping-pong between the first and second halves of the data memories – specify the data offset as 0 for the first layer, 0x4000 for the second layer, 0 for the third layer, etc. This strategy avoids overlapping inputs and outputs when a given processor is used in two consecutive layers.

Even though it is supported by the accelerator, the Network Generator will not be able to check for inadvertent overwriting of unprocessed input data by newly generated output data when overlapping data or streaming data. Use the `--overlap-data` command line switch to disable these checks, and to allow overlapped data.

### Layers and Weight Memory

For each layer, the weight memory start column is automatically configured by the Network Loader. The start column must be a multiple of 4, and the value applies to all processors.

The following example shows the weight memory layout for two layers. The first layer (L0) has 8 inputs and 10 outputs, and the second layer (L1) has 10 inputs and 2 outputs.

![Layers and Weight Memory](docs/KernelMemoryLayers.png)

#### Bias Memories

Bias values are stored in separate bias memories. There are four bias memory instances available, and a layer can access any bias memory instance where at least one processor is enabled. By default, bias memories are automatically allocated using a modified Fit-First Descending (FFD) algorithm. Before considering the required resource sizes in descending order, and placing values in the bias memory with the most available resources, the algorithm places those bias values that require a single specified bias memory. The bias memory allocation can optionally be controlled using the [`bias_group`](#bias_group-optional) configuration option.

### Weight Storage Example

The file `ai84net.xlsx` contains an example for a single-channel CHW input using the `AI84Net5` network (this example also supports up to four channels in HWC).

*Note*: As described above, multiple CHW channels must be loaded into separate memory instances. When using a large number of channels, this can cause “holes” in the processor map, which in turn can cause subsequent layers’ kernels to require padding.

The Network Loader prints a kernel map that shows the kernel arrangement based on the provided network description. It will also flag cases where kernel or bias memories are exceeded.

### Example: `Conv2d`

The following picture shows an example of a `Conv2d` with 1×1 kernels, five input channels, two output channels, and a data size of 2×2. The inputs are shown on the left, and the outputs on the right, and the kernels are shown lined up with the associated inputs — the number of kernel rows matches the number of input channels, and the number of kernel columns matches the number of output channels. The lower half of the picture shows how the data is arranged in memory when HWC data is used for both input and output.

![Conv2Dk1x1](docs/Conv2Dk1x1.png)

### Activation Functions

MAX78000/MAX78002 hardware provides several activation functions.

#### None

There is always an implicit non-linearity when outputting 8-bit data since outputs are [clamped](#saturation-and-clipping) to $[–128, +127]$ (or $[–128/128, +127/128]$ during training). Due to the clamping, “no activation” behaves similar to PyTorch’s `nn.Hardtanh(min_value=-128[/128], max_value=127[/128])`.

<img src="docs/noactivation.png" alt="no activation" style="zoom:33%;" />

#### ReLU

All output values are [clipped (saturated)](#saturation-and-clipping) to $[0, +127]$. Because of this, `ReLU` behaves more similar to PyTorch’s `nn.Hardtanh(min_value=0, max_value=127[/128])` than to PyTorch’s `nn.ReLU()`.

<img src="docs/relu.png" alt="relu" style="zoom:33%;" />

#### Abs

`Abs` returns the absolute value for all inputs, and then [clamps](#saturation-and-clipping) the outputs to $[0, +127]$, similar to PyTorch `abs()` followed by `nn.Hardtanh(min_value=0, max_value=127[/128])`.

<img src="docs/abs.png" alt="abs" style="zoom:33%;" />

### Limitations of MAX78000 Networks

The MAX78000 hardware does not support arbitrary network parameters. Specifically,

* `Conv2d`:
  
  * Kernel sizes must be 1×1 or 3×3.
    *Note: Stacked 3×3 kernels can achieve the effect of larger kernels. For example, two consecutive layers with 3×3 kernels have the same receptive field as a 5×5 kernel. To achieve the same activation as a 5×5 kernel, additional layers are necessary.*
    *Note: 2×2 kernels can be emulated by setting one row and one column of 3×3 kernels to zero.*
  * Padding can be 0, 1, or 2. Padding always uses zeros.
  * Stride is fixed to [1, 1].
  * Dilation is fixed to 1.
  * Groups must be 1.
  
* `Conv1d`:
  
  * Kernel lengths must be 1 through 9.
  * Padding can be 0, 1, or 2.
  * Stride is fixed to 1.
  * Dilation can be 1 to 1023 for kernel lengths 1, 2, or 3 and is fixed to 1 for kernels with length greater than 3.
  
* `ConvTranspose2d`:

  * Kernel sizes must be 3×3.
  * Padding can be 0, 1, or 2.
  * Stride is fixed to [2, 2]. Output padding is fixed to 1.

* A programmable layer-specific shift operator is available at the output of a convolution, see [`output_shift` (Optional)](#output_shift-optional).

* The supported [activation functions](#activation-functions) are `ReLU` and `Abs`, and a limited subset of `Linear`. *Note that due to [clipping](#saturation-and-clipping), non-linearities are introduced even when not explicitly specifying an activation function.*

* Pooling:
  * Both max pooling and average pooling are available, with or without convolution.
  
  * Pooling does not support padding.
  
  * Pooling more than 64 channels requires the use of a “fused” convolution in the same layer, unless the pooled dimensions are 1×1.
  
  * Pooling strides can be 1 through 16. For 2D pooling, the stride is the same for both dimensions.
  
  * For 2D pooling, supported pooling kernel sizes are 1×1 through 16×16, including non-square kernels. 1D pooling supports kernel sizes from 1 through 16. *Note: Pooling kernel size values do not have to be the same as the pooling stride.*
  
  * Dilation must be 1.
  
  * Average pooling is implemented both using `floor()`and using rounding (half towards positive infinity). Use the `--avg-pool-rounding` switch to turn on rounding in the training software and the Network Generator.
  
    Example:
  
    * _floor:_ Since there is a quantization step at the output of the average pooling, a 2×2 `AvgPool2d` of `[[0, 0], [0, 3]]` will return $\lfloor \frac{3}{4} \rfloor = 0$.
    * _rounding:_ 2×2 `AvgPool2d` of `[[0, 0], [0, 3]]` will return $\lfloor \frac{3}{4} \rceil = 1$.
  
* The number of input channels must not exceed 1024 per layer.

* The number of output channels must not exceed 1024 per layer.

  * Bias is supported for up to 512 output channels per layer.

* The number of layers must not exceed 32 (where pooling and element-wise operations do not add to the count when preceding a convolution).

* The maximum dimension (number of rows or columns) for input or output data is 1023.
  
* Streaming mode:
  
  * When using data greater than 8192 pixels per channel (approximately 90×90 when width = height) in HWC mode, or 32,768 pixels per channel (181×181 when width = height) in CHW mode, and [Data Folding](#data-folding) techniques are not used, then `streaming` mode must be used.
  * When using `streaming` mode, the product of any layer’s input width, input height, and input channels divided by 64 rounded up must not exceed 2^21: $width * height * ⌈\frac{channels}{64}⌉ < 2^{21}$; _width_ and _height_ must not exceed 1023.
  * Streaming is limited to 8 consecutive layers or fewer, and is limited to four FIFOs (up to 4 input channels in CHW and up to 16 channels in HWC format), see [FIFOs](#fifos).
  * For streaming layers, bias values may not be added correctly in all cases.
  * The *final* streaming layer must use padding.
  * Layers that use 1×1 kernels without padding are automatically replaced with equivalent layers that use 3×3 kernels with padding.
  
* The weight memory supports up to 768 * 64 3×3 Q7 kernels (see [Number Format](#number-format)), for a total of [432 KiB of kernel memory](https://github.com/analogdevicesinc/ai8x-synthesis/blob/develop/docs/AHBAddresses.md).
  When using 1-, 2- or 4-bit weights, the capacity increases accordingly.
  When using more than 64 input or output channels, weight memory is shared, and effective capacity decreases proportionally (for example, 128 input channels require twice as much space as 64 input channels, and a layer with <u>both</u> 128 input and 128 output channels requires <u>four</u> times as much space as a layer with only 64 input channels and 64 output channels).
  Weights must be arranged according to specific rules detailed in [Layers and Weight Memory](#layers-and-weight-memory).

* There are 16 instances of 32 KiB data memory ([for a total of 512 KiB](https://github.com/analogdevicesinc/ai8x-synthesis/blob/develop/docs/AHBAddresses.md)). When not using streaming mode, any data channel (input, intermediate, or output) must completely fit into one memory instance. This limits the first-layer input to 32,768 pixels per channel in the CHW format (181×181 when width = height). However, when using more than one input channel, the HWC format may be preferred, and all layer outputs are in HWC format as well. In those cases, it is required that four channels fit into a single memory instance — or 8192 pixels per channel (approximately 90×90 when width = height).
  Note that the first layer commonly creates a wide expansion (i.e., a large number of output channels) that needs to fit into data memory, so the input size limit is mostly theoretical. In many cases, [Data Folding](#data-folding) (distributing the input data across multiple channels) can effectively increase both the input dimensions as well as improve model performance.

* The hardware supports 1D and 2D convolution layers, 2D transposed convolution layers (upsampling), element-wise addition, subtraction, binary OR, binary XOR as well as fully connected layers (`Linear`), which are implemented using 1×1 convolutions on 1×1 data:
  * The maximum number of input neurons is 1024, and the maximum number of output neurons is 1024 (16 each per processor used).
  
  * `Flatten` functionality is available to convert 2D input data for use by fully connected layers, see [Fully Connected Layers](#fully-connected-linear-layers).
  
  * When “flattening” two-dimensional data, the input dimensions (C×H×W) must satisfy C×H×W ≤ 16,384, and H×W ≤ 256. Pooling cannot be used at the same time as flattening.
  
  * Element-wise operators support from 2 up to 16 inputs.
  
  * Element-wise operators can be chained in-flight with pooling and 2D convolution (where the order of pooling and element-wise operations can be swapped).
  
  * For convenience, a `Softmax` operator is supported in software.
  
* Since the internal network format is HWC in groups of four channels, output concatenation only works properly when all components of the concatenation other than the last have multiples of four channels.

* Supported element-wise operations are `add`, `sub`, `bitwise xor`, and `bitwise or`. Element-wise operations can happen “in-flight” in the same layer as a convolution.

* Groups, and depthwise separable convolutions are not supported. *Note: Batch normalization should be folded into the weights, see [Batch Normalization](#batch-normalization).*



### Limitations of MAX78002 Networks

The MAX78002 hardware does not support arbitrary network parameters. Specifically,

* `Conv2d`:

  * Kernel sizes must be 1×1 or 3×3.
    *Note: Stacked 3×3 kernels can achieve the effect of larger kernels. For example, two consecutive layers with 3×3 kernels have the same receptive field as a 5×5 kernel. To achieve the same activation as a 5×5 kernel, additional layers are necessary.*
    *Note: 2×2 kernels can be emulated by setting one row and one column of 3×3 kernels to zero.*
  * Padding can be 0, 1, or 2. Padding always uses zeros.
  * Stride is fixed to [1, 1].
  * Dilation can be 1 to 16.
  * Groups can be 1, or the same as the number of input and output channels (depthwise separable convolution).

* `Conv1d`:

  * Kernel lengths must be 1 through 9.
  * Padding can be 0, 1, or 2, unless there are more than 64 input channels, when padding must be 0.
  * Stride is fixed to 1.
  * Dilation can be 1 to 2047 for kernel lengths 1, 2, or 3 and is fixed to 1 for kernels with length greater than 3.
  * Groups can be 1, or the same as the number of input and output channels (depthwise separable convolution).

* `ConvTranspose2d`:

  * Kernel sizes must be 3×3.
  * Padding can be 0, 1, or 2.
  * Stride is fixed to [2, 2]. Output padding is fixed to 1.

* A programmable layer-specific shift operator is available at the output of a convolution, see [`output_shift` (Optional)](#output_shift-optional).

* The supported [activation functions](#activation-functions) are `ReLU` and `Abs`, and a limited subset of `Linear`. *Note that due to [clipping](#saturation-and-clipping), non-linearities are introduced even when not explicitly specifying an activation function.*

* Pooling:

  * Both max pooling and average pooling are available, with or without convolution.

  * Pooling does not support padding.

  * Pooling strides can be 1 through 16. For 2D pooling, the stride is the same for both dimensions.

  * For 2D pooling, supported pooling kernel sizes are 1×1 through 16×16, including non-square kernels. 1D pooling supports kernel sizes from 1 through 16. *Note: Pooling kernel size values do not have to be the same as the pooling stride.*

  * Dilation is supported from 1 to 16, independently for both dimensions.

  * Average pooling is implemented both using `floor()`and using rounding (half towards positive infinity). Use the `--avg-pool-rounding` switch to turn on rounding in the training software and the Network Generator.

    Example:

    * _floor:_ Since there is a quantization step at the output of the average pooling, a 2×2 `AvgPool2d` of `[[0, 0], [0, 3]]` will return $\lfloor \frac{3}{4} \rfloor = 0$.
    * _rounding:_ 2×2 `AvgPool2d` of `[[0, 0], [0, 3]]` will return $\lfloor \frac{3}{4} \rceil = 1$.

* The number of input channels must not exceed 2048 per layer.

* The number of output channels must not exceed 2048 per layer.

* The number of layers must not exceed 128 (where pooling and element-wise operations do not add to the count when preceding a convolution).

* The maximum dimension (number of rows or columns) for input or output data is 2047.

* Streaming mode:

  * When using data greater than 20,480 pixels per channel in HWC mode (143×143 when height = width), or 81,920 pixels in CHW mode (286×286 when height = width), and [Data Folding](#data-folding) techniques are not used, then `streaming` mode must be used.
  * When using `streaming` mode, the product of any layer’s input width, input height, and input channels divided by 64 rounded up must not exceed 2^21: $width * height * ⌈\frac{channels}{64}⌉ < 2^{21}$; _width_ and _height_ must not exceed 2047.
  * Streaming is limited to 8 consecutive layers or fewer, and is limited to four FIFOs (up to 4 input channels in CHW and up to 16 channels in HWC format), see [FIFOs](#fifos).
  * Layers that use 1×1 kernels without padding are automatically replaced with equivalent layers that use 3×3 kernels with padding.
  * Streaming layers must use convolution (i.e., the `Conv1d`, `Conv2d`, or `ConvTranspose2d` [operators](#operation)).

* The weight memory of processors 0, 16, 32, and 48 supports up to 5,120 3×3 Q7 kernels (see [Number Format](#number-format)), all other processors support up to 4,096 3×3 Q7 kernels, for a total of [2,340 KiB of kernel memory](https://github.com/analogdevicesinc/ai8x-synthesis/blob/develop/docs/AHBAddresses.md).
  When using 1-, 2- or 4-bit weights, the capacity increases accordingly. The hardware supports two different flavors of 1-bit weights, either 0/–1 or +1/–1.
  When using more than 64 input or output channels, weight memory is shared, and effective capacity decreases.
  Weights must be arranged according to specific rules detailed in [Layers and Weight Memory](#layers-and-weight-memory).

* The total of [1,280 KiB of data memory](https://github.com/analogdevicesinc/ai8x-synthesis/blob/develop/docs/AHBAddresses.md) is split into 16 sections of 80 KiB each. When not using streaming mode, any data channel (input, intermediate, or output) must completely fit into one memory instance. This limits the first-layer input to 81,920 pixels per channel in CHW format (286×286 when height = width). However, when using more than one input channel, the HWC format may be preferred, and all layer outputs are in HWC format as well. In those cases, it is required that four channels fit into a single memory section — or 20,480 pixels per channel (143×143 when height = width).
  Note that the first layer commonly creates a wide expansion (i.e., a large number of output channels) that needs to fit into data memory, so the input size limit is mostly theoretical. In many cases, [Data Folding](#data-folding) (distributing the input data across multiple channels) can effectively increase both the input dimensions as well as improve model performance.

* The hardware supports 1D and 2D convolution layers, 2D transposed convolution layers (upsampling), element-wise addition, subtraction, binary OR, binary XOR as well as fully connected layers (`Linear`), which are implemented using 1×1 convolutions on 1×1 data:

  * The maximum number of input neurons is 1024, and the maximum number of output neurons is 1024 (16 each per processor used).
  * `Flatten` functionality is available to convert 2D input data for use by fully connected layers, see [Fully Connected Layers](#fully-connected-linear-layers).
  * When “flattening” two-dimensional data, the input dimensions (C×H×W) must satisfy C×H×W ≤ 16,384, and H×W ≤ 256. Pooling cannot be used at the same time as flattening.
  * Element-wise operators support from 2 up to 16 inputs.
  * Element-wise operators can be chained in-flight with pooling and 2D convolution (where the order of pooling and element-wise operations can be swapped).
  * For convenience, a `Softmax` operator is supported in software.

* The MAX78002 hardware supports executing layers sequentially or in programmed order, and it supports conditional branching based on data and address values and ranges and match counts.

* The MAX78002 hardware supports starting a network at any pre-programmed layer *(streaming is only supported in the first 8 layers)*. This can be used to run more than one network, and transitioning from one network to another.

* Since the internal network format is HWC in groups of four channels, output concatenation only works properly when all components of the concatenation other than the last have multiples of four channels.

* The MAX78002 hardware supports several processing speedups that accesses memory instances in parallel. The tools are capable of generating code that supports these speedups.

* Supported element-wise operations are `add`, `sub`, `xor`, and `or`. Element-wise operations can happen “in-flight” in the same layer as a convolution, *except* when the input is multi-pass (i.e., more than 64 channels), *and* a bias addition is also requested.

* *Note: Batch normalization should be folded into the weights, see [Batch Normalization](#batch-normalization).*



### Fully Connected (Linear) Layers

m×n fully connected layers can be realized in hardware by “flattening” 2D input data of dimensions C×H×W into m=C×H×W channels of 1×1 input data. The hardware will produce n channels of 1×1 output data. When chaining multiple fully connected layers, the flattening step is omitted. The following picture shows 2D data, the equivalent flattened 1D data, and the output.

For MAX78000/MAX78002, the product C×H×W must not exceed 16,384.

![MLP](docs/MLP.png)

### Upsampling (Fractionally-Strided 2D Convolutions)

The hardware supports 2D upsampling (“fractionally-strided convolutions,” sometimes called “deconvolution” even though this is not strictly mathematically correct). The PyTorch equivalent is `ConvTranspose2d` with a stride of 2.

The example shows a fractionally-strided convolution with a stride of 2, a pad of 1, and a 3×3 kernel. This “upsamples” the input dimensions from 3×3 to output dimensions of 6×6.

![fractionallystrided](docs/fractionallystrided.png)

---

## Model Training and Quantization

### Hardware Acceleration

If hardware acceleration is not available, skip the following two steps and continue with [Training Script](#training-script).

Before the first training session, check that hardware acceleration is available and recognized by PyTorch:

 ```shell
   (ai8x-training) $ python check_cuda.py
   System:                 linux
   Python version:         3.11.8 (main, Mar  4 2024, 15:29:36) [GCC 11.4.0]
   PyTorch version:        2.3.1+cu121
   CUDA/ROCm acceleration: available in PyTorch
   MPS acceleration:       NOT available in PyTorch
 ```

CUDA can be diagnosed using `nvidia-smi -q`:

```shell
(ai8x-training) $ nvidia-smi -q
...
Driver Version                            : 545.23.06
CUDA Version                              : 12.3

Attached GPUs                             : 2
GPU 00000000:01:00.0
    Product Name                          : NVIDIA TITAN RTX
    Product Brand                         : Titan
...
```

### Training Script

The main training software is `train.py`. It drives the training aspects, including model creation, checkpointing, model save, and status display (see `--help` for the many supported options, and the `scripts/train_*.sh` scripts for example usage).

The `models/` folder contains models that fit into the MAX78000 or MAX78002’s weight memory. These models rely on the MAX78000/MAX78002 hardware operators that are defined in `ai8x.py`.

To train the FP32 model for MNIST on MAX78000 or MAX78002, run `scripts/train_mnist.sh` from the `ai8x-training` project. This script will place checkpoint files into the log directory. Training makes use of the Distiller framework, but the `train.py` software has been modified slightly to improve it and add some MAX78000/MAX78002 specifics.

#### Distributed Training

On systems with multiple GPUs, the training script supports `DistributedDataParallel`. To use distributed training, prefix the training script with `scripts/distributed.sh`. For example, run `scripts/distributed.sh scripts/train_mnist.sh`. Note that (at this time) distributed training is only supported locally.

Since training can take a significant amount of time, the training script does not overwrite any weights previously produced. Results are placed in sub-directories under `logs/` named with the date and time when training began. The latest results are always soft-linked to by `latest-log_dir` and `latest_log_file`.

#### Troubleshooting

1. If the training script returns `ModuleNotFoundError: No module named 'numpy'`, please activate the virtual environment using `source .venv/bin/activate`, or on native Windows without WSL2, `source .venv/scripts/activate`.

2. If the training script crashes, or if it returns an internal error (such as `CUDNN_STATUS_INTERNAL_ERROR`), it may be necessary to limit the number of PyTorch workers to 1 (this has been observed running on native Windows). Add `--workers=1` when running any training script, for example;

   ```shell
   $ scripts/train_mnist.sh --workers=1
   ```

3. On resource constrained systems, training may abort with an error message such as `RuntimeError: unable to open shared memory object </torch_..._...> in read-write mode`. Add `--workers=0` when running the training script.

4. By default, many systems limit the number of open file descriptors.  `train.py` checks this limit and prints `WARNING: The open file limit is 2048. Please raise the limit (see documentation)` when the limit is low. When the limit is too low, certain actions might abort:

   ```shell
   (ai8x-training) $ scripts/evaluate_facedet_tinierssd.sh 
   WARNING: The open file limit is 1024. Please raise the limit (see documentation).
   ...
   --- test ---------------------
   165656 samples (256 per mini-batch)
   {'multi_box_loss': {'alpha': 2, 'neg_pos_ratio': 3}, 'nms': {'min_score': 0.75, 'max_overlap': 0.3, 'top_k': 20}}
   Traceback (most recent call last):
   ...
   RuntimeError: unable to open shared memory object </torch_202118_3977843486> in read-write mode
   OSError: [Errno 24] Too many open files
   ...
   ```

   To fix this issue, check `ulimit -n` (the soft limit) as well as `ulimit -n -H` (the hard limit) and raise the file descriptor limit using `ulimit -n NUMBER` where NUMBER cannot exceed the hard limit. Note that on many Linux systems, the defaults can be configured in `/etc/security/limits.conf`.

5. Datasets with larger-dimension images may require substantial amounts of system RAM. For example, `scripts/train_kinetics.sh` is configured for systems with 64 GB of RAM. When the system runs out of memory, training is abruptly killed and the error is logged to system journal. The following examples are from a system with 48 GB of RAM:

   ```shell
   ...
   Epoch: [13][  142/  142]    Overall Loss 1.078153    Objective Loss 1.078153    Top1 64.062500    LR 0.000500    Time 1.247024    
   --- validate (epoch=13)-----------
   1422 samples (32 per mini-batch)
   Epoch: [13][   10/   45]    Loss 1.082790    Top1 60.937500    
   Epoch: [13][   20/   45]    Loss 1.099474    Top1 60.312500    
   Epoch: [13][   30/   45]    Loss 1.113100    Top1 59.791667    
   Killed
   ```

   and from the system journal:

   ```shell
   kernel: oom-kill:constraint=CONSTRAINT_NONE,nodemask=(null),cpuset=/,mems_allowed=0,global_oom,task_memcg=/user.slice/user-1000.slice/session-11289.scope,task=python,pid=226828,uid=1000
   kernel: Out of memory: Killed process 226828 (python) total-vm:81269752kB, anon-rss:5711328kB, file-rss:146056kB, shmem-rss:648024kB, UID:1000 pgtables:97700kB oom_score_adj:0
   kernel: oom_reaper: reaped process 226828 (python), now anon-rss:0kB, file-rss:145268kB, shmem-rss:648024kB
   ```

   Training might succeed after reducing the batch size, reducing image dimensions, or pruning the dataset. Unfortunately, the only real fix for this issue is more system RAM. In the example, `kinetics_get_datasets()` from `datasets/kinetics.py` states “The current implementation of using 2000 training and 150 test examples per class at 240×240 resolution and 5 frames per second requires around 50 GB of RAM.”

6. On CUDA-capable machines, the training script by default uses PyTorch 2’s [`torch.compile()` feature](https://pytorch.org/docs/stable/generated/torch.compile.html) which improves execution speed. However, some models may not support this feature. It can be disabled using the command line option
   `--compiler-mode none`
   Disabling `torch.compile()` may also be necessary when using AMD ROCm acceleration.


### Example Training Session

Using the MNIST dataset and a simple model as an example, run `scripts/train_mnist.sh`. The following is the shortened output of an MNIST training session:

```shell
(ai8x-training) $ scripts/train_mnist.sh 
Configuring device: MAX78000, simulate=False.
Log file for this run: logs/2021.07.13-111453/2021.07.13-111453.log
{'start_epoch': 10, 'weight_bits': 8}
Optimizer Type: <class 'torch.optim.sgd.SGD'>
Optimizer Args: {'lr': 0.1, 'momentum': 0.9, 'dampening': 0, 'weight_decay': 0.0001, 'nesterov': False}
Downloading https://ossci-datasets.s3.amazonaws.com/mnist/train-images-idx3-ubyte.gz
Downloading https://ossci-datasets.s3.amazonaws.com/mnist/train-images-idx3-ubyte.gz to data/MNIST/raw/train-images-idx3-ubyte.gz
9913344it [00:01, 5712259.71it/s]                                                                                                                                                                                                                           
Extracting data/MNIST/raw/train-images-idx3-ubyte.gz to data/MNIST/raw

...

Dataset sizes:
        training=54000
        validation=6000
        test=10000
Reading compression schedule from: policies/schedule.yaml


Training epoch: 54000 samples (256 per mini-batch)
Named tensors and all their associated APIs are an experimental feature and subject to change. Please do not use them for anything important until they are released as stable. (Triggered internally at  /pytorch/c10/core/TensorImpl.h:1156.)

Epoch: [0][   10/  211]    Overall Loss 2.298435    Objective Loss 2.298435    Top1 13.710937    Top5 52.070313    LR 0.100000    Time 0.054167    
Epoch: [0][   20/  211]    Overall Loss 2.267082    Objective Loss 2.267082    Top1 16.464844    Top5 58.535156    LR 0.100000    Time 0.039278    
...
Epoch: [0][  211/  211]    Overall Loss 0.867936    Objective Loss 0.867936    Top1 71.101852    Top5 92.837037    LR 0.100000    Time 0.025054    

--- validate (epoch=0)-----------
6000 samples (256 per mini-batch)
Epoch: [0][   10/   24]    Loss 0.295286    Top1 91.367188    Top5 99.492188    
Epoch: [0][   20/   24]    Loss 0.293729    Top1 91.054688    Top5 99.550781    
Epoch: [0][   24/   24]    Loss 0.296180    Top1 91.000000    Top5 99.550000    
==> Top1: 91.000    Top5: 99.550    Loss: 0.296

==> Confusion:
[[581   2   3   1   2   3   4   3   2   4]
 [  0 675   4   1   3   0   1   4   0   0]
 [  5   6 501  21  11   2   4  25   7   4]
 [  1   4   7 549   3   5   0  11   2   1]
 [  2   6   7   0 525   1   3   9   0  12]
 [  0   8   2  10   5 464   3   8   6  12]
 [ 13  18   1   0  10   8 574   0   6   1]
 [  1  11   8   7   3   4   0 588   0   3]
 [ 26   4   7   5   9   9  16   5 482  21]
 [  4   9   5   7  36   8   0  19   6 521]]

==> Best [Top1: 91.000   Top5: 99.550   Sparsity:0.00   Params: 71148 on epoch: 0]
Saving checkpoint to: logs/2021.07.13-111453/checkpoint.pth.tar

...

Training epoch: 54000 samples (256 per mini-batch)
Epoch: [199][   10/  211]    Overall Loss 0.033614    Objective Loss 0.033614    Top1 98.984375    Top5 100.000000    LR 0.000100    Time 0.052778    
...
Epoch: [199][  211/  211]    Overall Loss 0.027310    Objective Loss 0.027310    Top1 99.181481    Top5 99.992593    LR 0.000100    Time 0.024874    

--- validate (epoch=199)-----------
6000 samples (256 per mini-batch)
Epoch: [199][   10/   24]    Loss 0.027533    Top1 98.984375    Top5 100.000000    
Epoch: [199][   20/   24]    Loss 0.028965    Top1 98.984375    Top5 100.000000    
Epoch: [199][   24/   24]    Loss 0.028365    Top1 98.983333    Top5 100.000000    
==> Top1: 98.983    Top5: 100.000    Loss: 0.028

==> Confusion:
[[599   0   1   1   0   0   3   0   0   1]
 [  0 685   0   1   0   0   0   2   0   0]
 [  0   1 581   0   0   0   0   2   2   0]
 [  0   0   1 578   0   2   0   1   1   0]
 [  0   1   1   0 558   0   0   0   1   4]
 [  1   0   0   2   0 513   1   0   1   0]
 [  2   1   0   0   1   0 625   0   2   0]
 [  0   1   3   1   0   0   0 619   0   1]
 [  1   0   1   1   1   1   2   0 577   0]
 [  0   0   0   0   2   1   0   6   2 604]]

==> Best [Top1: 99.283   Top5: 100.000   Sparsity:0.00   Params: 71148 on epoch: 180]
Saving checkpoint to: logs/2021.07.13-111453/qat_checkpoint.pth.tar
--- test ---------------------
10000 samples (256 per mini-batch)
Test: [   10/   40]    Loss 0.017528    Top1 99.453125    Top5 100.000000    
Test: [   20/   40]    Loss 0.015671    Top1 99.492188    Top5 100.000000    
Test: [   30/   40]    Loss 0.013522    Top1 99.583333    Top5 100.000000    
Test: [   40/   40]    Loss 0.013415    Top1 99.590000    Top5 100.000000    
==> Top1: 99.590    Top5: 100.000    Loss: 0.013

==> Confusion:
[[ 980    0    0    0    0    0    0    0    0    0]
 [   0 1133    1    0    0    0    0    1    0    0]
 [   1    0 1025    1    0    0    0    5    0    0]
 [   0    0    0 1010    0    0    0    0    0    0]
 [   0    0    0    0  978    0    2    0    0    2]
 [   0    0    0    3    0  888    1    0    0    0]
 [   0    1    0    0    1    2  953    0    1    0]
 [   0    1    0    0    0    0    0 1026    0    1]
 [   0    0    2    1    1    1    0    1  967    1]
 [   0    0    0    0    5    2    0    3    0  999]]


Log file for this run: logs/2021.07.13-111453/2021.07.13-111453.log

```

For classification, the “Top-1” score refers to the percentage of samples that returned the correct class (the correct target label), while “Top-5” is the percentage of samples the correct answer was one of the five highest ranked predictions. The “Loss” shows the output of the loss function that the training session aims to minimize (the “loss” numbers may be larger than 1, depending on the dataset and model). “LR” is the learning rate, and depending on the learning rate schedule used, LR may decrease as training progresses.

The “Confusion Matrix” shows both the target (expected) label on the vertical (Y) axis, as well as the highest ranked prediction on the horizontal (X) axis. If the network returns 100% expected labels, then only the diagonal (top left to bottom right) will contain values greater than 0.

When enabling TensorBoard (see [TensorBoard](#tensorboard)), these and other statistics are also available in graphical form:

![confusionmatrix](docs/confusionmatrix.png)

### Command Line Arguments

The following table describes the most important command line arguments for `train.py`. Use `--help` for a complete list.

| Argument                   | Description                                                  | Example                         |
| -------------------------- | ------------------------------------------------------------ | ------------------------------- |
| `--help`                   | Complete list of arguments                                   |                                 |
| *Device selection*         |                                                              |                                 |
| `--device`                 | Set device (default: AI84)                                   | `--device MAX78000`             |
| *Model and dataset*        |                                                              |                                 |
| `-a`, `--arch`, `--model`  | Set model (collected from models folder)                     | `--model ai85net5`              |
| `-f`, `--out-fold-ratio`   | Fold ratio for the model output (default: 1). Fold ratio 1 means no folding. | `--out-fold-ratio 4` |
| `--dataset`                | Set dataset (collected from datasets folder)                 | `--dataset MNIST`               |
| `--data`                   | Path to dataset (default: data)                              | `--data /data/ml`               |
| *Training*                 |                                                              |                                 |
| `--epochs`                 | Number of epochs to train (default: 90)                      | `--epochs 100`                  |
| `-b`, `--batch-size`       | Mini-batch size (default: 256)                               | `--batch-size 512`              |
| `--compress`               | Set compression and learning rate schedule                   | `--compress schedule.yaml`      |
| `--lr`, `--learning-rate`  | Set initial learning rate                                    | `--lr 0.001`                    |
| `--deterministic`          | Seed random number generators with fixed values              |                                 |
| `--resume-from`            | Resume from previous checkpoint                              | `--resume-from chk.pth.tar`     |
| `--qat-policy`             | Define QAT policy in YAML file (default: policies/qat_policy.yaml). Use “None” to disable QAT. | `--qat-policy qat_policy.yaml` |
| `--nas`                    | Enable network architecture search                           |                                 |
| `--nas-policy`             | Define NAS policy in YAML file                               | `--nas-policy nas/nas_policy.yaml` |
| `--regression` | Select regression instead of classification (changes Loss function, and log output) |  |
| `--compiler-mode` | Select [TorchDynamo optimization mode](https://pytorch.org/docs/stable/generated/torch.compile.html) (default: enabled on CUDA capable machines) | `--compiler-mode none` |
| `--dr` | Set target embedding dimensionality for dimensionality reduction                |`--dr 64`                        |
| `--scaf-lr` | Initial learning rate for sub-center ArcFace loss optimizer |  |
| `--scaf-scale` |Scale hyperparameter for sub-center ArcFace loss |  |
| `--scaf-margin` |Margin hyperparameter for sub-center ArcFace loss |  |
| `--backbone-checkpoint` |Path to checkpoint from which to load backbone weights |  |
| *Display and statistics*   |                                                              |                                 |
| `--enable-tensorboard`     | Enable logging to TensorBoard (default: disabled)            |                                 |
| `--confusion`              | Display the confusion matrix                                 |                                 |
| `--param-hist`             | Collect parameter statistics                                 |                                 |
| `--pr-curves`              | Generate precision-recall curves                             |                                 |
| `--embedding`              | Display embedding (using projector)                          |                                 |
| *Hardware*                 |                                                              |                                 |
| `--use-bias`               | The `bias=True` parameter is passed to the model. The effect of this parameter is model-dependent (the parameter does nothing, affects some operations, or all operations). |                                 |
| `--avg-pool-rounding`      | Use rounding for AvgPool                                     |                                 |
| *Evaluation*               |                                                              |                                 |
| `-e`, `--evaluate`         | Evaluate previously trained model                            |                                 |
| `--8-bit-mode`, `-8`       | Simulate quantized operation for hardware device (8-bit data). Used for evaluation only. |     |
| `--exp-load-weights-from`  | Load weights from file                                       |                                 |
| *Export*                   |                                                              |                                 |
| `--summary onnx`           | Export trained model to ONNX (default name: to model.onnx) — *see description below* |         |
| `--summary onnx_simplified` | Export trained model to simplified [ONNX](https://onnx.ai/) file (default name: model.onnx) |                     |
| `--summary-filename`       | Change the file name for the exported model                  | `--summary-filename mnist.onnx` |
| `--save-sample`            | Save data[index] from the test set to a NumPy pickle for use as sample data | `--save-sample 10` |
| `--slice-sample`  | For models that require RGB input, when the sample from the dataset has additional channels, slice the sample into 3 channels                                      |                                 |

#### ONNX Model Export

The ONNX model export (via `--summary onnx` or `--summary onnx_simplified`) is primarily intended for visualization of the model. ONNX does not support all of the operators that `ai8x.py` uses, and these operators are therefore removed from the export (see function `onnx_export_prep()` in `ai8x.py`). The ONNX file does contain the trained weights and *may* therefore be usable for inference under certain circumstances. However, it is important to note that the ONNX file **will not** be usable for training (for example, the ONNX `floor` operator has a gradient of zero, which is incompatible with quantization-aware training as implemented in `ai8x.py`).

### Observing GPU Resources

`nvidia-smi` can be used in a different terminal during training to examine the GPU resource usage of the training process. In the following example, the GPU is using 100% of its compute capabilities, but not all of the available memory. In this particular case, the batch size could be increased to use more memory.

```shell
$ nvidia-smi
+-----------------------------------------------------------------------------+
|  NVIDIA-SMI 470.42.01    Driver Version: 470.42.01    CUDA Version: 11.4    |
|-------------------------------+----------------------+----------------------+
| GPU  Name        Persistence-M| Bus-Id        Disp.A | Volatile Uncorr. ECC |
| Fan  Temp  Perf  Pwr:Usage/Cap|         Memory-Usage | GPU-Util  Compute M. |
|===============================+======================+======================|
|   0  GeForce RTX 208...  Off  | 00000000:01:00.0  On |                  N/A |
| 39%   65C    P2   152W / 250W |   3555MiB / 11016MiB |    100%      Default |
+-------------------------------+----------------------+----------------------+
...
```

### Custom nn.Modules

The `ai8x.py` file contains customized PyTorch classes (subclasses of `torch.nn.Module`). Any model that is designed to run on MAX78000/MAX78002 should use these classes. There are three main changes over the default classes in `torch.nn.Module`:

1. Additional “Fused” operators that model in-flight pooling and activation.
2. Rounding, clipping and activation that matches the hardware.
3. Support for quantized operation (when using the `-8` command line argument).

#### set_device()

`ai8x.py` defines the `set_device()` function which configures the training system:

```python
def set_device(
        device,
        simulate,
        round_avg,
        verbose=True,
):
```

where *device* is `85` (the MAX78000 device code) or `87` (the MAX78002 device code), *simulate* is `True` when clipping and rounding are set to simulate hardware behavior, and *round_avg* picks one of the two hardware rounding modes for AvgPool.

#### update_model()

`ai8x.py` defines `update_model()`. This function is called after loading a checkpoint file, and recursively applies output shift, weight scaling, and quantization clamping to the model.



#### List of Predefined Modules

The following modules are predefined:

| Name                   | Description / PyTorch equivalent        |
| ---------------------- | --------------------------------------- |
| Conv2d                 | Conv2d                                  |
| FusedConv2dReLU        | Conv2d, followed by ReLU                |
| FusedConv2dAbs         | Conv2d, followed by Abs                 |
| MaxPool2d              | MaxPool2d                               |
| FusedMaxPoolConv2d     | MaxPool2d, followed by Conv2d           |
| FusedMaxPoolConv2dReLU | MaxPool2d, followed by Conv2d, and ReLU |
| FusedMaxPoolConv2dAbs  | MaxPool2d, followed by Conv2d, and Abs  |
| AvgPool2d              | AvgPool2d                               |
| FusedAvgPoolConv2d     | AvgPool2d, followed by Conv2d           |
| FusedAvgPoolConv2dReLU | AvgPool2d, followed by Conv2d, and ReLU |
| FusedAvgPoolConv2dAbs  | AvgPool2d, followed by Conv2d, and Abs  |
| ConvTranspose2d        | ConvTranspose2d                         |
| FusedConvTranspose2dReLU      | ConvTranspose2d, followed by ReLU |
| FusedConvTranspose2dAbs       | ConvTranspose2d, followed by Abs |
| FusedMaxPoolConvTranspose2d   | MaxPool2d, followed by ConvTranspose2d |
| FusedMaxPoolConvTranspose2dReLU       | MaxPool2d, followed by ConvTranspose2d, and ReLU |
| FusedMaxPoolConvTranspose2dAbs        | MaxPool2d, followed by ConvTranspose2d, and Abs |
| FusedAvgPoolConvTranspose2d           | AvgPool2d, followed by ConvTranspose2d |
| FusedAvgPoolConvTranspose2dReLU       | AvgPool2d, followed by ConvTranspose2d, and ReLU |
| FusedAvgPoolConvTranspose2dAbs        | AvgPool2d, followed by ConvTranspose2d, and Abs |
| Linear                 | Linear                                  |
| FusedLinearReLU        | Linear, followed by ReLU                |
| FusedLinearAbs         | Linear, followed by Abs                 |
| Conv1d                 | Conv1d                                  |
| FusedConv1dReLU        | Conv1d, followed by ReLU                |
| FusedConv1dAbs         | Conv1d, followed by Abs                 |
| MaxPool1d | MaxPool1d |
| FusedMaxPoolConv1d | MaxPool1d, followed by Conv1d |
| FusedMaxPoolConv1dReLU | MaxPool1d, followed by Conv1d, and ReLU |
| FusedMaxPoolConv1dAbs | MaxPool1d, followed by Conv1d, and Abs |
| AvgPool1d | AvgPool1d |
| FusedAvgPoolConv1d | AvgPool1d, followed by Conv1d |
| FusedAvgPoolConv1dReLU | AvgPool1d, followed by Conv1d, and ReLU |
| FusedAvgPoolConv1dAbs | AvgPool1d, followed by Conv1d, and Abs |
| Add | Element-wise Add |
| Sub | Element-wise Sub |
| BitwiseOr | Element-wise bitwise Or |
| BitwiseXor | Element-wise bitwise Xor |

#### Dropout

Dropout modules such as `torch.nn.Dropout()` and `torch.nn.Dropout2d()` are automatically disabled during inference, and can therefore be used for training without affecting inference. [Dropout](https://en.wikipedia.org/wiki/Dilution_(neural_networks)) can improve generalization by reducing overfitting, but should not be used for “analytical” functions.

*Note: Using [batch normalization](#batch-normalization) in conjunction with dropout can sometimes degrade training results.*

#### view(), reshape() and Flatten

There are two supported cases for `view()` or `reshape()`.

1. Conversion between 1D data and 2D data: Both the batch dimension (first dimension) and the channel dimension (second dimension) must stay the same. The height/width of the 2D data must match the length of the 1D data (i.e., H×W = L).
   Examples:
       `x = x.view(x.size(0), x.size(1), -1)  # 2D to 1D`
       `x = x.view(x.shape[0], x.shape[1], 16, -1)  # 1D to 2D`
   *Note: `x.size()` and `x.shape[]` are equivalent.*
   When reshaping data, `in_dim:` must be specified in the model description file.
2. Conversion from 1D and 2D to Fully Connected (“flattening”): The batch dimension (first dimension) must stay the same, and the other dimensions are combined (i.e., M = C×H×W or M = C×L).
   Example:
       `x = x.view(x.size(0), -1)  # Flatten`
   An alternate way to express the flatten operation is `torch.nn.Flatten()`.

#### Support for Quantization

The hardware always uses signed integers for data and weights. While data is always 8-bit, weights can be configured on a per-layer basis. However, training makes use of floating point values for both data and weights, while also clipping (clamping) values.

##### Data

When using the `-8` command line switch, all module outputs are quantized to 8-bit in the range [-128...+127] to simulate hardware behavior. The `-8` command line switch is designed for *evaluating quantized weights* against a test set, in order to understand the impact of quantization. *Note that model training always uses floating point values, and therefore `-8` is not compatible with training.*

The last layer can optionally use 32-bit output for increased precision. This is simulated by adding the parameter `wide=True` to the module function call.

##### Weights: Quantization-Aware Training (QAT)

Quantization-aware training (QAT) is enabled by default. QAT is controlled by a policy file, specified by `--qat-policy`.

* After `start_epoch` epochs, training will learn an additional parameter that corresponds to a shift of the final sum of products.
* `weight_bits` describes the number of bits available for weights.
* `overrides` allows specifying the `weight_bits` on a per-layer basis.

By default, weights are quantized to 8-bits after 30 epochs as specified in `policies/qat_policy.yaml`. A more refined example that specifies weight sizes for individual layers can be seen in `policies/qat_policy_cifar100.yaml`.

Quantization-aware training can be <u>disabled</u> by specifying `--qat-policy None`.

The proper choice of `start_epoch` is important for achieving good results, and the default policy’s `start_epoch` may be much too small. As a rule of thumb, set `start_epoch` to a very high value (e.g., 1000) to begin, and then observe where in the training process the model stops learning. This epoch can be used as `start_epoch`, and the final network metrics (after an additional number of epochs) should be close to the non-QAT metrics. *Additionally, ensure that the learning rate after the `start_epoch` epoch is relatively small.*

For more information, please also see [Quantization](#quantization).

#### Batch Normalization

Batch normalization after `Conv1d` and `Conv2d` layers is supported using “fusing.” The fusing operation merges the effect of batch normalization layers into the parameters of the preceding convolutional layer, by modifying weights and bias values of that preceding layer. For detailed information about batch normalization fusing/fusion/folding, see Section 3.2 of the following paper: <https://arxiv.org/pdf/1712.05877.pdf>.

After fusing/folding, the network will no longer contain any batchnorm layers. The effects of batch normalization will instead be expressed by modified weights and biases of the preceding convolutional layer.

* When using [Quantization-Aware Training (QAT)](#quantization-aware-training-qat), batchnorm layers <u>are automatically folded</u> during training and no further action is needed.
* When using [Post-Training Quantization](#post-training-quantization), the `batchnormfuser.py` script (see [BatchNorm Fusing](#batchnorm-fusing)) must be called before `quantize.py` to explicitly fuse the batchnorm layers.

*Note: Using batch normalization in conjunction with [dropout](#dropout) can sometimes degrade training results.*

### Adapting Pre-existing Models

In some cases, it may be possible to use generic models that were designed for non-MAX78000/MAX78002 platforms. To adapt pre-existing models to MAX78000/MAX78002, several steps are needed:

1. Check that all operators are supported in hardware (see [List of Predefined Modules](#list-of-predefined-modules), [Dropout](#dropout), and [Batch Normalization](#batch-normalization)).
2. Check that the model size, parameter count, and parameters to the operators are supported (see [Limitations of MAX78000 Networks](#limitations-of-max78000-networks) and [Limitations of MAX78002 Networks](#limitations-of-max78002-networks)). For example, padding must always be zero-padding, and `Conv2d()` supports 1×1 and 3×3 kernels.
3. Change from PyTorch *nn.modules* to the *ai8x* versions of the modules. For example, `nn.Conv2d(…)` ⟶ `ai8x.Conv2d(…)`.
4. Merge modules where possible (for example, `MaxPool2d()` + `Conv2d()` + `ReLU()` = `FusedMaxPoolConv2dReLU()`).
5. [Re-train](#model-training-and-quantization) the model. *This is necessary to correctly model clipping and quantization effects of the hardware.*

### Model Comparison and Feature Attribution

TensorBoard can be used for model comparison and feature attribution.

#### TensorBoard

[TensorBoard](https://www.tensorflow.org/tensorboard/) support is built into `train.py`. When enabled using `--enable-tensorboard`, it provides a local web server that can be started before, during, or after training, and it picks up all data that is written to the `logs/` directory.

For classification models, TensorBoard supports the optional `--param-hist` and `--embedding` command line arguments. `--embedding` randomly selects up to 100 data points from the last batch of each verification epoch. These can be viewed in the “projector” tab in TensorBoard.

`--pr-curves` adds support for displaying precision-recall curves.

To start the TensorBoard server, use a second terminal window:

```shell
(ai8x-training) $ tensorboard --logdir='./logs'
TensorBoard 2.4.1 at http://127.0.0.1:6006/ (Press CTRL+C to quit)
```

On a shared system, add the `--port 0` command line option.

The training progress can be observed by starting TensorBoard and pointing a web browser to the port indicated.

##### Examples

TensorBoard produces graphs and displays metrics that may help optimize the training process, and can compare the performance of multiple training sessions and their settings. Additionally, TensorBoard can show a graphical representation of the model and its parameters, and help discover labeling errors. For more information, please see the [TensorBoard web site](https://www.tensorflow.org/tensorboard/).

<img src="docs/lr.png" alt="learning rate" style="zoom: 50%;" /><img src="docs/top1.png" alt="top-1" style="zoom:50%;" /><img src="docs/objectiveloss.png" alt="objective loss" style="zoom:42%;" /><img src="docs/histogram.png" alt="histogram" style="zoom:50%;" /><img src="docs/model.png" alt="model" style="zoom:50%;" /><img src="docs/projector.png" alt="projector" style="zoom:50%;" />

##### Remote Access to TensorBoard

When using a remote system, use `ssh` in another terminal window to forward the remote port to the local machine:

```shell
$ ssh -L 6006:127.0.0.1:6006 targethost
```

When using PuTTY, port forwarding is achieved as follows:

![putty-forward](docs/putty-forward.jpg)



### BatchNorm Fusing

Batchnorm fusing (see [Batch Normalization](#batch-normalization)) is needed as a separate step <u>only when both</u> the following are true:

1. Batch Normalization is used in the network and
2. [Quantization-Aware Training (QAT)](#quantization-aware-training-qat) is <u>not</u> used (i.e., when [post-training quantization](#post-training-quantization) is active).

In order to perform batchnorm fusing, the `batchnormfuser.py` tool must be run *before* the `quantize.py` script.

*Note: Most of the examples either don’t use batchnorm, so no fusing is needed, or they use QAT, so batchnorm fusing happens automatically.*

#### Command Line Arguments

The following table describes the command line arguments for `batchnormfuser.py`:

| Argument            | Description                                                  | Example                                  |
| ------------------- | ------------------------------------------------------------ | ---------------------------------------- |
| `-i`, `--inp_path`  | Set input checkpoint path                                    | `-i logs/2020.06.05-235316/best.pth.tar` |
| `-o`, `--out_path`  | Set output checkpoint path for saving fused model            | `-o best_without_bn.pth.tar`             |
| `-oa`, `--out_arch` | Set output architecture name (architecture without batchnorm layers) | `-oa ai85simplenet`              |



### Data Folding

*Data Folding* is data reshaping operation. When followed by a Conv2d operation, it is equivalent to a convolution operation on the original image with a larger kernel and a larger stride.

On MAX78000 and MAX78002, data folding is beneficial because it increases available resolution and reduces latency. A typical 3-channel RGB image uses only three processors in the first layer which increases latency, and restricts the image dimensions to what can be fit into the data memories associated with three processors.

By creating many low resolution sub-images and concatenating them through the channel dimension, up to 64 processors and their associated data memories can be used. This results in a higher maximum effective resolution, and increased throughput in the first layer.

For certain models (see `models/ai85net-unet.py` in the training repository) this also improves model performance, due to the increase in effective kernel size and stride.

Note that data folding must be applied during model training. During inference, there is no additional overhead; the input data is simply loaded to different processors/memory addresses.



### Quantization

There are two main approaches to quantization — quantization-aware training and post-training quantization. The MAX78000/MAX78002 support both approaches.

For both approaches, the `quantize.py` software quantizes an existing PyTorch checkpoint file and writes out a new PyTorch checkpoint file that can then be used to evaluate the quality of the quantized network, using the same PyTorch framework used for training. The same new quantized checkpoint file will also be used to feed the [Network Loader](#network-loader-ai8xize).

#### Quantization-Aware Training (QAT)

Quantization-aware training is the better performing approach. It is enabled by default. QAT learns additional parameters during training that help with quantization (see [Weights: Quantization-Aware Training (QAT)](#weights-quantization-aware-training-qat). No additional arguments (other than input, output, and device) are needed for `quantize.py`.

The input checkpoint to `quantize.py` is either `qat_best.pth.tar`, the best QAT epoch’s checkpoint, or `qat_checkpoint.pth.tar`, the final QAT epoch’s checkpoint.

Example:

```shell
(ai8x-synthesis) $ python quantize.py proj/qat_best.pth.tar proj/proj_q8.pth.tar --device MAX78000
```



#### Post-Training Quantization

This approach is also called *”naive quantization”*. It should be used when `--qat-policy None` is specified for training.

While several approaches for clipping are implemented in `quantize.py`, clipping with a simple fixed scale factor performs best, based on experimental results. The approach requires the clamping operators implemented in `ai8x.py`.

Note that the “optimum” scale factor for simple clipping is highly dependent on the model and weight data. For the MNIST example, a `--scale 0.85` works well. For the CIFAR-100 example on the other hand, Top-1 performance is 30 points better with `--scale 1.0`.

The input checkpoint to `quantize.py` for post-training quantization is typically `best.pth.tar`, the best epoch’s checkpoint, or `checkpoint.pth.tar`, the final epoch’s checkpoint.

Example:

```shell
(ai8x-synthesis) $ python quantize.py proj2/best.pth.tar proj2/proj2_q8.pth.tar \
--device MAX78000 --scale 0.85 --clip-method SCALE
```



#### Command Line Arguments

The `quantize.py` software has the following important command line arguments:

| Argument              | Description                                                  | Example         |
| --------------------- | ------------------------------------------------------------ | --------------- |
| `--help`              | Complete list of options                                     |                 |
| *Device selection*    |                                                              |                 |
| `--device`            | Set device (default: MAX78000)                               | `--device MAX78002` |
| *Debug*               |                                                              |                 |
| `-v`                  | Verbose output                                               |                 |
| *Weight quantization* |                                                              |                 |
| `-c`, `--config-file` | YAML file with weight quantization information<br />(default: from checkpoint file, or 8-bit for all layers) | `-c mnist.yaml` |
| `--clip-method`       | Non-QAT clipping method — either STDDEV, AVG, AVGMAX or SCALE | `--clip-method SCALE` |
| `--scale`             | Sets scale for the SCALE clipping method                     | `--scale 0.85`  |

*Note: The syntax for the optional YAML file is described below. The same file can be used for both `quantize.py` and `ai8xize.py`.*

*Note:* `quantize.py` does <u>not</u> need access to the dataset.

#### Example and Evaluation

Copy the working and tested weight files into the `trained/` folder of the `ai8x-synthesis` project.

Example for MNIST:

```shell
(ai8x-synthesis) $ scripts/quantize_mnist.sh
Configuring device: MAX78000
Converting checkpoint file trained/ai85-mnist-qat8.pth.tar to trained/ai85-mnist-qat8-q.pth.tar

Model keys (state_dict):
conv1.output_shift, conv1.weight_bits, conv1.bias_bits, conv1.quantize_activation, conv1.adjust_output_shift, conv1.op.weight, conv2.output_shift, conv2.weight_bits, conv2.bias_bits, conv2.quantize_activation, conv2.adjust_output_shift, conv2.op.weight, conv3.output_shift, conv3.weight_bits, conv3.bias_bits, conv3.quantize_activation, conv3.adjust_output_shift, conv3.op.weight, conv4.output_shift, conv4.weight_bits, conv4.bias_bits, conv4.quantize_activation, conv4.adjust_output_shift, conv4.op.weight, fc.output_shift, fc.weight_bits, fc.bias_bits, fc.quantize_activation, fc.adjust_output_shift, fc.op.weight, fc.op.bias, conv1.shift_quantile, conv2.shift_quantile, conv3.shift_quantile, conv4.shift_quantile, fc.shift_quantile
conv1.op.weight avg_max: 0.34562021 max: 0.51949096 mean: 0.02374955 factor: [128.] bits: 8
conv2.op.weight avg_max: 0.2302317 max: 0.269847 mean: -0.021919029 factor: [256.] bits: 8
conv3.op.weight avg_max: 0.42106587 max: 0.49686784 mean: -0.021314206 factor: [256.] bits: 8
conv4.op.weight avg_max: 0.49237916 max: 0.5019533 mean: 0.010923488 factor: [128.] bits: 8
fc.op.weight avg_max: 0.9884483 max: 1.0039074 mean: -0.0033990005 factor: [64.] bits: 8
fc.op.bias avg_max: 0.00029080958 max: 0.26957372 mean: -0.00029080958 factor: [64.] bits: 8
```

To evaluate the quantized network for MAX78000 (**run from the training project**):

```shell
(ai8x-training) $ scripts/evaluate_mnist.sh
...
--- test ---------------------
10000 samples (256 per mini-batch)
Named tensors and all their associated APIs are an experimental feature and subject to change. Please do not use them for anything important until they are released as stable. (Triggered internally at  /pytorch/c10/core/TensorImpl.h:1156.)

Test: [   10/   40]    Loss 0.007288    Top1 99.531250    Top5 100.000000    
Test: [   20/   40]    Loss 0.010161    Top1 99.414062    Top5 100.000000    
Test: [   30/   40]    Loss 0.007681    Top1 99.492188    Top5 100.000000    
Test: [   40/   40]    Loss 0.009589    Top1 99.440000    Top5 100.000000    
==> Top1: 99.440    Top5: 100.000    Loss: 0.010

==> Confusion:
[[ 978    0    1    0    0    0    0    0    1    0]
 [   0 1132    1    1    0    0    1    0    0    0]
 [   0    0 1028    0    0    0    0    4    0    0]
 [   0    1    0 1007    0    1    0    1    0    0]
 [   0    0    1    0  977    0    1    0    1    2]
 [   1    0    0    3    0  884    3    0    0    1]
 [   3    0    1    0    1    3  949    0    1    0]
 [   0    2    1    0    0    0    0 1024    0    1]
 [   0    0    2    1    1    1    0    0  968    1]
 [   0    0    0    0    7    1    0    4    0  997]]

Log file for this run: 2021.07.20-123302/2021.07.20-123302.log
```

*Note that the “Loss” output is not always directly comparable to the unquantized network, depending on the loss function itself.*

#### Troubleshooting

If the model initially trains correctly, but the quantized performance is significantly worse, verify that the data loader calls `ai8x.normalize()`. Data must be normalized to the range expected by hardware, $[–128, +127]$, for both evaluation on simulated hardware and on the actual hardware. See also [Normalizing Input Data](#normalizing-input-data) in the [Data Loader](#data-loader) description.

#### Alternative Quantization Approaches

If quantization-aware training is not desired, post-training quantization can be improved using more sophisticated methods. For example, see
<https://github.com/pytorch/glow/blob/master/docs/Quantization.md>,
<https://github.com/ARM-software/ML-KWS-for-MCU/blob/master/Deployment/Quant_guide.md>,
or Distiller’s approach (installed with this software).

Further, a quantized network can be refined using post-quantization training (see Distiller).

In all cases, ensure that the quantizer writes out a checkpoint file that the Network Loader can read.

### Adding New Network Models and New Datasets to the Training Process

#### Model

The following step is needed to add new network models:

Implement a new network model based on the constraints described earlier, see [Custom nn.Modules](#custom-nnmodules) (and `models/ai85net.py` for an example).

***Note:*** *When re-using existing models, please note that some of the example models are designed to be used with [Neural Architecture Search (NAS)](#neural-architecture-search-nas). These models will typically not perform well, or not fit into hardware without the NAS steps. These models have “nas” as part of their name.*

##### Model Instantiation and Initialization

To support *evaluation* of the quantized model using PyTorch, the model must be instantiated and initialized using all parameters supplied by `train.py`, and the parameters must be passed to the individual *nn.Modules*.

Example:

```python
class NewModel(nn.Module):
    def __init__(self, num_classes=10, num_channels=3, dimensions=(64, 64), bias=False, **kwargs):
        super().__init__()
        self.conv1 = ai8x.FusedConv2dReLU(..., bias=bias, **kwargs)
        ...

    def forward(self, x):
        ...
        
def newmodel(pretrained=False, **kwargs):
    ...
    return NewModel(**kwargs)
```

Note the `__init(...)__` function signature, the extra arguments to `ai8x.FusedConv2dReLU(...)` and the `NewModel(**kwargs)` instantiation.

##### `models` Data Structure

The file must include the `models` data structure that describes the model. `models` can list multiple models in the same file.

For each model, three fields are required in the data structure:

* The `name` field assigns a name to the model for discovery by `train.py`, for example “`resnet5`”, and the name must match a function that instantiates the model. *Note: The `name` must be unique.*
* The `min_input` field describes the minimum width for 2D models, it is typically `1` *(when the input `W` dimension is smaller than `min_input`, it is padded to `min_input`)*.
* The `dim` field is either `1` (the model handles 1D inputs) or `2` (the model handles 2D inputs).

##### Model File Location

Place the new model file (with its unique model name as specified by `name` in the data structure described above) into the `models` folder. `train.py` will now be able to discover and use the new model by specifying `--model modelname`.

#### Data Loader

The application note [Data Loader Design for MAX78000 Model Training](https://www.analog.com/en/app-notes/data-loader-design-for-max78000-model-training.html) provides an in-depth tutorial about developing data loaders.

In brief, the following steps are needed for new data formats and datasets:

* Develop a data loader in PyTorch, see <https://pytorch.org/tutorials/beginner/data_loading_tutorial.html>. See `datasets/mnist.py` for an example.

* The data loader must include a loader function, for example `mnist_get_datasets(data, load_train=True, load_test=True)`. `data` is a tuple of the specified data directory and the program arguments, and the two *bools* specify whether training and/or test data should be loaded.

* The data loader is expected to download and preprocess the datasets as needed and install everything in the specified location.

* The loader returns a tuple of two PyTorch Datasets for training and test data.

##### Normalizing Input Data

For training, input data is expected to be in the range $[–\frac{128}{128}, +\frac{127}{128}]$​. When evaluating quantized weights, or when running on hardware, input data is instead expected to be in the native MAX78000/MAX78002 range of $[–128, +127]$​. Conversely, the majority of PyTorch datasets are PIL images of range $[0, 1]$​​. The respective data loaders therefore call the `ai8x.normalize()` function, which expects an input of 0 to 1 and normalizes the data, automatically switching between the two supported data ranges. *Note: A missing call to `ai8x.normalize()` may cause severe performance degradation when evaluating the quantized model compared to the unquantized model.*

When running inference on MAX78000/MAX78002 hardware, it is important to take the native data format into account, and it is desirable to perform as little preprocessing as possible during inference. For example, an image sensor may return “signed” data in the range $[–128, +127]$ for each color. No additional preprocessing or mapping is needed for this sensor since the model was trained with this data range.

In many cases, image data is delivered as fewer than 8 bits per channel (for example, RGB565). In these cases, retraining the model with this limited range  (0 to 31 for 5-bit color and 0 to 63 for 6-bit color, respectively) can potentially eliminate the need for inference-time preprocessing.

On the other hand, a different sensor may produce unsigned data values in the full 8-bit range $[0, 255]$. This range must be mapped to $[–128, +127]$ to match hardware and the trained model. The mapping can be performed during inference by subtracting 128 from each input byte, but this requires extra (pre-)processing time during inference or while loading data (for example, by using `xor 0x808080`).

##### `datasets` Data Structure

Add the new data loader to a new file in the `datasets` directory (for example `datasets/mnist.py`). The file must include the `datasets` data structure that describes the dataset and points to the new loader. `datasets` can list multiple datasets in the same file.

###### `name`

The `name` field assigns a name to the dataset for discovery by `train.py`, for example “`MNIST`”. *Note: The `name` must be unique.*

###### `input`

The `input` field describes the dimensionality of the data, and the first dimension is passed as `num_channels` to the model, whereas the remaining dimensions are passed as `dimension`. For example, `'input': (1, 28, 28)` will be passed to the model as `num_channels=1` and `dimensions=(28, 28)`. One-dimensional input uses a single “dimension”, for example `'input': (2, 512)` will be passed to the model as `num_channels=2` and `dimensions=(512, )`.

###### `output`

The `output` field is a tuple of strings or numbers that describe the output classes (for example, `'output': (1, 2, 3, …)` or `'output': ('cat', 'dog', …)`).

###### `loader`

`loader` points to a loader function for the dataset (see [Data Loader](#data-loader)).

###### `weight` (optional)

The optional `weight` tuple can be set based on the *[a priori probabilities](https://en.wikipedia.org/wiki/A_priori_probability)* for the classes, i.e., it answers the question *“how likely is it that data submitted for inference belongs to the given class?”.* For instance, if the sample counts for each class in the training dataset are equal, the `weight` tuple indicates the a priori probabilities of the occurrence of the classes. Note that the number of samples in a dataset for a given class does not always reflect the real-world probabilities. When there is a mismatch, a given “weight” value can degrade the performance on the test set, yet improve real-world inference, or vice versa.

Each value in the tuple defines the weight for one output class, in the same order as `output`. When `weight` is <u>not</u> specified, all classes are given the same probability. When specifying a weight for the class “other,” increasing the value may improve results (e.g., multiplying the weight by 4×).

*Example:*

```python
 'output': ('zero', 'one', 'two', 'three', 'four', 'five', 'other'),
 'weight': (1, 1, 1, 1, 1, 1, 0.06),
```

This defines that the probabilities for ‘zero’ to ‘five’ are equal, and that ‘other’ is 1/0.06 = 16.67 times more likely to occur assuming the numbers of the samples in the training dataset from each class are equal.

Note: It is generally recommended to have at least 1,000 samples available for training for each class.

###### `regression` (optional)

The optional `regression` field in the structure can be set to `True` to automatically select the `--regression` command line argument. `regression` defaults to `False`.

###### `visualize` (optional)

The optional `visualize` field can point to a custom visualization function used when creating `--embedding`. The input to the function (format NCHW for 2D data, or NCL for 1D data) is a batch of data (with N ≤ 100). The default handles square RGB or monochrome images. For any other data, a custom function must be supplied.

#### Training and Verification Data

The training/verification data is located (by default) in `data/DataSetName`, for example `data/CIFAR10`. The location can be overridden with the `--data target_directory` command line argument.

#### Training Process

Train the new network/new dataset. See `scripts/train_mnist.sh` for a command line example.

#### Netron — Network Visualization

The [Netron tool](https://github.com/lutzroeder/Netron) can visualize networks, similar to what is available within TensorBoard. To use Netron, use `train.py` to export the trained network to ONNX, and upload the ONNX file. *Please note that not all networks can be exported to ONNX due to limitations in the PyTorch ONNX export library.*

```shell
(ai8x-training) $ python train.py --model ai85net5 --dataset MNIST --evaluate --exp-load-weights-from checkpoint.pth.tar --device MAX78000 --summary onnx
```


### Troubleshooting

The behavior of a training session might change when Quantization Aware Training is enabled, either by no longer learning or by returning unacceptable results when evaluating the quantized weights on the test set.

While there can be multiple reasons for this, check two important settings that can influence the training behavior:

* The initial learning rate may be set too high. Reduce LR by a factor of 10 or 100 by specifying a smaller initial `--lr` on the command line, and possibly by reducing the epoch `milestones` for further reduction of the learning rate in the scheduler file specified by `--compress`. Note that the the selected optimizer and the batch size both affect the learning rate.
* The epoch when QAT is engaged may be set too low. Increase `start_epoch` in the QAT scheduler file specified by `--qat-policy`, and increase the total number of training epochs by increasing the value specified by the `--epochs` command line argument and by editing the `ending_epoch` in the scheduler file specified by `--compress`. *See also the rule of thumb discussed in the section [Weights: Quantization-Aware Training (QAT)](#weights:-auantization-aware-training \(qat\)).*



### Neural Architecture Search (NAS)

#### Introduction

The following chapter describes the neural architecture search (NAS) solution for MAX78000/MAX78002 as implemented in the [ai8x-training](https://github.com/analogdevicesinc/ai8x-training) repository. Details are provided about the NAS method, how to run existing NAS models in the repository, and how to define a new NAS model.

The intention of NAS is to find the best neural architecture for a given set of requirements by automating architecture engineering. NAS explores the search space automatically and returns an architecture that is hard to optimize further using human or “manual” design. Multiple different techniques are proposed in the literature for automated architecture search, including reinforcement-based and evolutionary-based solutions.

#### Once-for-All

Once-for-All (OFA) is a weight-sharing-based NAS technique, originally [proposed by MIT and IBM researchers](https://arxiv.org/abs/1908.09791). The paper introduces a method to deploy a trained model to diverse hardware directly without the need of retraining. This is achieved by training a “supernet,” which is named the “Once-for-All” network, and then deploying only part of the supernet, depending on hardware constraints. This requires a training process where all sub-networks are trained sufficiently to be deployed directly. Since training all sub-networks can be computationally prohibitive, sub-networks are sampled during each gradient update step. However, sampling only a small number of networks may cause performance degradation as the sub-networks are interfering with one another. To resolve this issue, a _progressive shrinking_ algorithm is proposed by the authors. Rather than optimizing the supernet directly with all interfering sub-networks, they propose to first train a supernet that is the largest network with maximum kernel size, depth and width. Then, smaller sub-networks that share parameters with the supernet are trained progressively. Thus, smaller networks can be initialized with the most important parameters. If the search space consists of different kernel sizes, depths and widths, they are added to sampling space sequentially to minimize the risk of parameter interference. To illustrate, after full model training, the “elastic kernel” stage is performed, where the kernel size is chosen from {1×1, 3×3} while the depth and width are kept at their maximum values. Next, kernel sizes and depths are sampled in the “elastic depth” stage. Finally, all sub-networks are sampled from the whole search space in the “elastic width” stage.

After the supernet is trained using sub-networks, the “architecture search” stage takes place. The paper proposes evolutionary search as the search algorithm. In this stage, the best architecture is searched, given particular hardware constraints. A set of candidate architectures that perform best on the validation set are mutated, and crossovers are performed iteratively in the algorithm.

After the training and search steps, the model is ready to deploy to the target hardware in the OFA method as the parameters are already trained. However, on MAX78000/MAX78002, the model still needs to be quantized for deployment. Therefore, this implementation has an additional step where the model needs to be trained using the quantization-aware training (QAT) module of the MAX78000/MAX78002 training repository.

To summarize, the sequential steps of the Once-for-All supernet training are:

1. <u>Full model training</u> (stage 0): In this step, the supernet with maximum kernel size, depth and width is trained. This network is suggested to be **at least 3× to 5×** larger than the MAX78000/MAX78002 implementation limits, since sub-networks of the supernet are the targets for MAX78000/MAX78002 deployment.

2. <u>Elastic kernel</u> (stage 1): In this step, only sub-networks with different kernel sizes are sampled from the supernet. For the MAX78000/MAX78002 *Conv2d* layers, the supported sizes are {3×3, 1×1}, and {5, 3, 1} for *Conv1d* layers. Since the sampled sub-network is a part of the supernet, the supernet is updated with gradient updates.

3. <u>Elastic depth</u> (stage 2): In this step, sub-networks with different kernel sizes and depths are sampled from the supernet. In the MAX78000/MAX78002 implementation of OFA, the network is divided into parts called “units.” Each unit can consist of a different number of layers and contain an extra pooling layer at its beginning. Depth sampling is performed inside the units. If a sub-network with _N_ layers in a specific unit is sampled, the first _D_ layers of the unit in the supernet is kept by removing the last _(N-D)_ layers. Consequently, the first layers of each unit are shared among multiple sub-networks.

4. <u>Elastic width</u> (stage 3): In addition to kernel size and depth, sub-networks are sampled from different width options in this stage. For width shrinking, the most important channels with the largest L1 norm are selected. This ensures that only the most important channels are shared. To achieve this, the layer output channels are sorted after each gradient update. The input channels of the following layers are sorted similarly to keep the supernet functional.

5. <u>Evolutionary search</u>: For most search space selections, the number of sub-networks is too large to allow for evaluation of each sub-network. During evolutionary search, better architectures are found after each iteration by mutations and crossovers. The processing time required for this stage depends on the candidate pool size and the number of iterations; however, it is generally much shorter than the time spent for the training stages.

In addition to the steps listed above, QAT is performed using the chosen architecture.

For more details and to better understand OFA, please see the [original paper](https://arxiv.org/abs/1908.09791).

##### Stages and Levels in the MAX78000/MAX78002 Implementation

In the NAS module of the *ai8x-training* repository, there are two concepts that are used to indicate the progress of the NAS training process, called “stages” and “levels.” *Stage* denotes whether full model training (stage 0), elastic kernel (stage 1), elastic depth (stage 2) or elastic width (stage 3) is being performed. Training is completed after stage 3 has finished.

*Levels* denote the phases of stages. In the original [OFA paper](https://arxiv.org/abs/1908.09791), the authors suggest progressive shrinking to facilitate training of interfering sub-networks. Stages play an important role here. In each stage, a new search parameter is introduced to the training. To further facilitate training, stages can be decomposed into levels. With increasing levels, smaller sub-networks become sampleable since the network is trained well enough to be ready for an increased number of sub-networks. For example, if the deepest unit in the network consists of 4 layers, there are 3 levels in stage 2. The reason for this is that in the level 1 of stage 2 (elastic depth), the last layer is removed with 50% probability in the sub-network sampling. Therefore, possible depths are 3 or 4 for that unit in level 1. In level 2, the possible depths for this unit are [2, 3, 4]. Likewise, the possible depths are [1, 2, 3, 4] in level 3. The first layer in a unit is always present, it is never removed in any sub-network. The same level logic applies to stage 1 and stage 3 as well. In stage 1, kernel sizes are sampled. For 2D convolutions, the possible kernel options are either 1×1 or 3×3, so there is only one level. However, for 1D convolutions, kernel sizes could be 5, 3, or 1; therefore, there are two levels. In stage 3, widths are sampled. The possible widths are 100% of the same layer’s width in the supernet, plus 75%, 50%, and 25% of the supernet width. Since there are four options, there are 4–1=3 levels in stage 3. As levels increase, smaller widths become an option in the sampling pool.

In summary, the architecture of the supernet determines how many levels there will be for training. The deepest unit determines the number of levels in stage 2. Assuming there are three levels in stage 2, then training continues from level 1 of stage 3 just after level 3 of stage 2 has completed. The checkpoint files for each level are saved, so it is possible to resume training from a specific level.

#### Usage

Network Architecture Search (NAS) can be enabled using the `--nas` command line option. NAS is based on the Once-For-All (OFA) approach described above. NAS is controlled by a policy file, specified by `--nas-policy`. The policy file contains the following fields:

* `start_epoch`: The full model is trained without any elastic search until this epoch is reached.
* `validation_freq` is set to define the frequency in epochs to calculate the model performance on the validation set after full model training. This parameter is used to save training time, especially when the model includes batch normalization.
* The `elastic_kernel`, `elastic_depth` and `elastic_width` fields are used to define the properties of each elastic search stage. These fields include the following two sub-fields:
  * `leveling` enables leveling during elastic search. *See [above](#stages-and-levels-in-the-max78000max78002-implementation) for an explanation of stages and levels.*
  * `num_epochs` defines the number of epochs for each level of the search stage if `leveling` is `Fal/e`.
* `kd_params` is set to enable Knowledge Distillation.
  * `teacher_model` defines the model used as teacher model. Teacher is the model before epoch `start_epoch` if it is set to `full_model`. Teacher is updated with the model just before the stage transition if this field is set to `prev_stage_model`.
  * See [here](https://intellabs.github.io/distiller/knowledge_distillation.html#knowledge-distillation) for more information to set `distill_loss`, `student_loss` and `temperature`.
* The `evolution_search` field defines the search algorithm parameters used to find the sub-network of the full network.
  * `population_size` is the number of sub-networks to be considered at each iteration.
  * `ratio_parent` is the ratio of the population to be kept for the next iteration.
  * `ratio_mutation` determines the number of mutations at each iteration, which is calculated by multiplying this ratio by the population size.
  * `prob_mutation` is the ratio of the parameter change of a mutated network.
  * `num_iter` is the number of iterations.
  * `constraints` are used to define the constraints of the samples in the population.
    * `min_num_weights` and `max_num_weights` are used to define the minimum and the maximum number of weights in the network.
    * `width_options` is used to limit the possible number of channels in any of the layers in the selected network. This constraint can be used to effectively use memory on MAX78000/MAX78002.

It is also possible to resume NAS training from a saved checkpoint using the `--resume-from` option. The teacher model can also be loaded using the `--nas-kd-resume-from` option.

##### Important Considerations for NAS

* Since the sub-networks are intended to be used on MAX78000/MAX78002, ensure that the full model size of OFA is **at least three times** larger than the MAX78000/MAX78002 kernel memory size. Likewise, it is good practice to design it deeper and wider than the final network that may be considered suitable for the given task. If the initial model size is too big, it will slow down the training process, and there is a risk that most of the sub-networks exceed the MAX78000/MAX78002 resources. Therefore, 3× to 5× is recommended as the size multiplier for the full model selection.
* For the width selection, ensure that widths are multiples of 64 as MAX78000/MAX78002 has 64 processors, and each channel is processed in a separate processor. Using multiples of 64, kernel memory is used more efficiently as widths are searched within [100%, 75%, 50%, 25%] of the initial supernet width selection. Note that these are the default percentages, and they can be changed. Rather than sudden decreases, more granularity and a linear decrease are recommended as this is more suitable for progressive shrinking.
* **NAS training takes time**. It will take days or even weeks depending on the number of sub-networks, the full model size and number of epochs at each stage/level, and the available GPU hardware. It is recommended to watch the loss curves during training and to stop training when the loss fully converges. Then, proceed with the next level using the checkpoint saved from the last level.
* The number of batches in each epoch plays an important role in the selection of the number of epochs for each stage/level. If the dataset is ten times bigger and there are ten times more gradient updates, divide the number of epochs by 10 for the same supernet architecture.

#### NAS Model Definition

The only model architecture implemented in this repository is the sequential model. It is composed of sequential units, which has several sequential *FusedConvNdBNReLU* with an optional *MaxPool* layer at the end, and a *Linear* layer last (see Figure).

<img src="docs/NAS_Sequential_Model.png" alt="nas_model" style="zoom:50%;"/>

All required elastic search strategies are implemented in this [model file](https://github.com/analogdevicesinc/ai8x-training/blob/develop/models/ai85nasnet-sequential.py).

A new model architecture can be implemented by implementing the `OnceForAllModel` interface. The new model class must implement the following:

* `sample_subnet_width`
* `reset_width_sampling`
* `get_max_elastic_width_level`
* `sample_subnet_depth`
* `reset_depth_sampling`
* `get_max_elastic_depth_level`
* `sample_subnet_kernel`
* `reset_kernel_sampling`
* `get_max_elastic_kernel_level`

#### NAS Output

The NAS trains floating point models and logs the best model architectures with the highest accuracies. When NAS has completed, a new model file must be created using the new architecture, either by copying the required parameters to post-training quantization, or by initiating quantization-aware training (QAT).

---



## Network Loader (AI8Xize)

_The `ai8xize` network loader currently depends on PyTorch and Nervana’s Distiller. This requirement will be removed in the future._

The network loader creates C code that programs the MAX78000/MAX78002 (for embedded execution, or RTL simulation). Additionally, the generated code contains sample input data and the expected output for the sample, as well as code that verifies the expected output.

The `ai8xize.py` program needs three inputs:

1. A quantized checkpoint file, generated by the MAX78000/MAX78002 model quantization program `quantize.py`, see [Quantization](#quantization).
2. A YAML description of the network, see [YAML Network Description](#yaml-network-description).
3. A NumPy “pickle” `.npy` file with sample input data, see [Generating a Random Sample Input](#generating-a-random-sample-input).

By default, the C code is split into two files: `main.c` contains the wrapper code, and loads a sample input and verifies the output for the sample input. `cnn.c` contains functions that are generated for a specific network to load, configure, and run the accelerator. During development, this split makes it easier to swap out only the network while keeping customized wrapper code intact.

### Command Line Arguments

The following table describes the most important command line arguments for `ai8xize.py`. Use `--help` for a complete list.

| Argument                 | Description                                                  | Example                         |
| ------------------------ | ------------------------------------------------------------ | ------------------------------- |
| `--help`                 | Complete list of arguments                                   |                                 |
| *Device selection*       |                                                              |                                 |
| `--device`               | Set device (MAX78000, or MAX78002)                           | `--device MAX78002`             |
| *Hardware features*      |                                                              |                                 |
| `--avg-pool-rounding`    | Round average pooling results                                |                                 |
| `--simple1b`             | Use simple XOR instead of 1-bit multiplication               |                                 |
| *Embedded code*          |                                                              |                                 |
| `--config-file`          | YAML configuration file containing layer configuration       | `--config-file cfg.yaml`        |
| `--checkpoint-file`      | Checkpoint file containing quantized weights                 | `--checkpoint-file chk.pth.tar` |
| `--display-checkpoint`   | Show parsed checkpoint data                                  |                                 |
| `--prefix`               | Set test name prefix                                         | `--prefix mnist`                |
| `--board-name`           | Set the target board (default: `EvKit_V1`)                   | `--board-name FTHR_RevA`        |
| *Code generation*        |                                                              |                                 |
| `--overwrite`            | Produce output even when the target directory exists (default: abort) |                        |
| `--compact-weights`      | Use *memcpy* to load weights in order to save code space     |                                 |
| `--mexpress`             | Use faster kernel loading (default)                          |                                 |
| `--no-mexpress`          | Use alternate kernel loading (slower)                        |                                 |
| `--mlator`               | Use hardware to swap output bytes (useful for large multi-channel outputs) |                   |
| `--softmax`              | Add software Softmax functions to generated code             |                                 |
| `--boost`                | Turn on a port pin to boost the CNN supply                   | `--boost 2.5`                   |
| `--timer`                | Insert code to time the inference using a timer              | `--timer 0`                     |
| `--no-wfi`               | Do not use WFI (wait for interrupt) instructions and do not enter sleep mode when waiting for CNN completion. This is required for very fast, small networks. |  |
| `--define`               | Additional preprocessor defines                              | `--define "FAST GOOD"`          |
| *MAX78002*               |                                                              |                                 |
| `--no-pipeline` | **MAX78002 only**: Disable the pipeline and run the CNN on the slower APB clock. This reduces power consumption, but increases inference time and in most cases overall energy usage. |  |
| `--max-speed` | **MAX78002 only:** In pipeline mode, load weights and input data on the PLL clock divided by 1 instead of divided by 4. This is approximately 50% faster, but uses 200% of the energy compared to the default settings. |  |
| *File names*             |                                                              |                                 |
| `--c-filename`           | Main C file name base (default: main.c)                      | `--c-filename main.c`           |
| `--api-filename`         | API C file name (default: cnn.c)                             | `--api-filename cnn.c`          |
| `--weight-filename`      | Weight header file name (default: weights.h)                 | `--weight-filename wt.h`        |
| `--sample-filename`      | Sample data header file name (default: sampledata.h)         | `--sample-filename kat.h`       |
| `--sample-output-filename` | Sample result header file name (default: sampleoutput.h) | `--sample-output-filename katresult.h` |
| `--sample-input`         | Sample data source file name (default: tests/sample_dataset.npy) | `--sample-input kat.npy`    |
| *Streaming and FIFOs*    |                                                              |                                 |
| `--fifo`                 | Use FIFOs to load streaming data                             |                                 |
| `--fast-fifo`            | Use fast FIFO to load streaming data                         |                                 |
| `--fast-fifo-quad`       | Use fast FIFO in quad fanout mode (implies --fast-fifo)      |                                 |
| *RISC-V*                 |                                                              |                                 |
| `--riscv`                | Use RISC-V processor                                         |                                 |
| `--riscv-debug`          | Use RISC-V processor and enable the RISC-V JTAG              |                                 |
| `--riscv-exclusive`      | Use exclusive SRAM access for RISC-V (implies --riscv)       |                                 |
| *Debug and logging*      |                                                              |                                 |
| `-v`, `--verbose`        | Verbose output                                               |                                 |
| `--no-log`               | Do not redirect stdout to log file (default: enabled)        |                                 |
| `--log-intermediate`     | Log data between layers                                      |                                 |
| `--log-pooling`          | Log unpooled and pooled data between layers in CSV format    |                                 |
| `--log-filename`         | Log file name (default: log.txt)                             | `--log-filename run.log`        |
| `-D`, `--debug`          | Debug mode                                                   |                                 |
| `--debug-computation`    | Debug computation (SLOW)                                     |                                 |
| `--stop-after`           | Stop after layer                                             | `--stop-after 2`                |
| `--one-shot`             | Use layer-by-layer one-shot mechanism                        |                                 |
| `--ignore-bias-groups`   | Do not force `bias_group` to only available x16 quadrants    |                                 |
| *Streaming tweaks*       |                                                              |                                 |
| `--overlap-data`         | Allow output to overwrite input                              |                                 |
| `--override-start`       | Override auto-computed streaming start value (x8 hex)        |                                 |
| `--increase-start`       | Add integer to streaming start value (default: 2)            |                                 |
| `--override-rollover`    | Override auto-computed streaming rollover value (x8 hex)     |                                 |
| `--override-delta1`      | Override auto-computed streaming delta1 value (x8 hex)       |                                 |
| `--increase-delta1`      | Add integer to streaming delta1 value (default: 0)           |                                 |
| `--override-delta2`      | Override auto-computed streaming delta2 value (x8 hex)       |                                 |
| `--increase-delta2`      | Add integer to streaming delta2 value (default: 0)           |                                 |
| `--ignore-streaming`     | Ignore all 'streaming' layer directives                      |                                 |
| *Power saving*           |                                                              |                                 |
| `--powerdown`            | Power down unused MRAM instances                             |                                 |
| `--deepsleep`            | Put Arm core into deep sleep                                 |                                 |
| *Hardware settings*      |                                                              |                                 |
| `--input-offset`         | First layer input offset (x8 hex, defaults to 0x0000)        | `--input-offset 2000`           |
| `--mlator-noverify`      | Do not check both mlator and non-mlator output               |                                 |
| `--write-zero-registers` | Write registers even if the value is zero                    |                                 |
| `--init-tram`            | Initialize TRAM (compute cache) to 0                         |                                 |
| `--zero-sram`            | Zero memories                                                |                                 |
| `--zero-unused`          | Zero unused registers                                        |                                 |
| `--ready-sel`            | Specify memory waitstates                                    |                                 |
| `--ready-sel-fifo`       | Specify FIFO waitstates                                      |                                 |
| `--ready-sel-aon`        | Specify AON waitstates                                       |                                 |
| *Various*                |                                                              |                                 |
| `--synthesize-input`     | Instead of using large sample input data, use only the first `--synthesize-words` words of the sample input, and add N to each subsequent set of `--synthesize-words` 32-bit words | `--synthesize-input 0x112233` |
| `--synthesize-words`     | When using `--synthesize-input`, specifies how many words to use from the input. The default is 8. This number must be a divisor of the total number of pixels per channel. | `--synthesize-words 64` |
| `--max-verify-length`    | Instead of checking all of the expected output data, verify only the first N words | `--max-verify-length 1024` |
| `--no-unload`            | Do not create the `cnn_unload()` function                    |                                 |
| `--no-kat`               | Do not generate the `check_output()` function (disable known-answer test)  |                   |
| `--no-deduplicate-weights` | Do not deduplicate weights and and bias values             |                                 |

### YAML Network Description

The [quick-start guide](https://github.com/analogdevicesinc/MaximAI_Documentation/blob/main/Guides/YAML%20Quickstart.md) provides a short overview of the purpose and structure of the YAML network description file.

If `yamllint` is installed and available in the shell path, it is automatically run against the configuration file and all warnings and errors are reported.
*Note: The name of the linter can be changed using the `--yamllint` command line argument.*

The following is a detailed guide into all supported configuration options.

An example network description for the ai85net5 architecture and MNIST is shown below:

```yaml
---
# CHW (big data) configuration for MNIST
  
arch: ai85net5
dataset: MNIST

# Define layer parameters in order of the layer sequence
layers:
  - pad: 1
    activate: ReLU
    out_offset: 0x2000
    processors: 0x0000000000000001
    data_format: CHW
    op: conv2d
  - max_pool: 2
    pool_stride: 2
    pad: 2
    activate: ReLU
    out_offset: 0
    processors: 0xfffffffffffffff0
    op: conv2d
  - max_pool: 2
    pool_stride: 2
    pad: 1
    activate: ReLU
    out_offset: 0x2000
    processors: 0xfffffffffffffff0
    op: conv2d
  - avg_pool: 2
    pool_stride: 2
    pad: 1
    activate: ReLU
    out_offset: 0
    processors: 0x0ffffffffffffff0
    op: conv2d
  - op: mlp
    flatten: true
    out_offset: 0x1000
    output_width: 32
    processors: 0x0000000000000fff
```

To generate an embedded MAX78000 demo in the `demos/ai85-mnist/` folder, use the following command line:

```shell
(ai8x-synthesize) $ python ai8xize.py --verbose --test-dir demos --prefix ai85-mnist --checkpoint-file trained/ai85-mnist.pth.tar --config-file networks/mnist-chw-ai85.yaml --device MAX78000 --compact-data --softmax
```

*Note: For MAX78002, substitute MAX78002 as the `--device`.*

Running this command will combine the network described above with a fully connected software classification layer. The generated code will include all loading, unloading, and configuration steps.

To generate an RTL simulation for the same network and sample data in the directory `tests/ai85-mnist-....` (where .... is an autogenerated string based on the network topology), use:

```shell
(ai8x-synthesize) $ python ai8xize.py --rtl --verbose --autogen rtlsim --test-dir rtlsim --prefix ai85-mnist --checkpoint-file trained/ai85-mnist.pth.tar --config-file networks/mnist-chw-ai85.yaml --device MAX78000
```



### Network Loader Configuration Language

Network descriptions are written in YAML (see <https://en.wikipedia.org/wiki/YAML>). There are two sections in each file — global statements and a sequence of layer descriptions.

*Note: The network loader automatically checks the configuration file for syntax errors and prints warnings for non-fatal errors if `yamllint` is installed in the shell search path. To perform the same checks manually, run:* `yamllint configfile.yaml` (to use a different linter, specify `--yamllint mylinter`).

#### Purpose of the YAML Network Description

The network description must match the model that was used for training. In effect, the checkpoint file contains the trained weights, and the YAML file contains a description of the network structure. Additionally, the YAML file (sometimes also called “sidecar file”) describes which processors to use (`processors`) and which offsets to read and write data from (`in_offset` and `out_offset`).

##### Data Memory Ping-Pong

For simple networks with relatively small data dimensions, the easiest way to use the data offsets is by “ping-ponging” between offset 0 and half the memory (offset 0x4000 on MAX78000 or offset 0xA000 on MAX78002). For example, the input is loaded at offset 0, and the first layer produces its output at offset 0x4000. The second layer reads from 0x4000 and writes to 0. Assuming the dimensions are small enough, this easy method avoids overwriting an input that has not yet been consumed by the accelerator.

#### Global Configuration

##### `arch` (Mandatory)

`arch` specifies the network architecture, for example `ai84net5`. This key is matched against the architecture embedded in the checkpoint file.

##### `bias` (Optional, Test Only)

The `bias` configuration is only used for test data. *To use bias with trained networks, use the `bias` parameter in PyTorch’s `nn.Module.Conv2d()` function. The converter tool will then automatically add bias parameters as needed.*

##### `dataset` (Mandatory)

`dataset` configures the data set for the network. Data sets are for example `mnist`, `fashionmnist`, and `cifar-10`. This key is descriptive only, it does not configure input or output dimensions or channel count.

##### `output_map` (Optional)

The global `output_map`, if specified, overrides the memory instances where the last layer outputs its results. If not specified, this will be either the `output_processors` specified for the last layer, or, if that key does not exist, default to the number of processors needed for the output channels, starting at 0. Please also see `output_processors`.

Example:
        `output_map: 0x0000000000000ff0`

##### `unload` (Optional)

By default, the function `cnn_unload()` is automatically generated from the network’s output layers (typically, the final layer). `unload` can be used to override the shape and sequence of data copied from the CNN. It is possible to specify multiple `unload` list items, and they will be processed in the order they are given.

The following keywords are required for each `unload` list item:

`processors`: The processors data is copied from
`channels`: Data channel count
`dim`: Data dimensions (1D or 2D)
`offset`: Data source offset
`width`: Data width (optional, defaults to 8) — either 8 or 32
`write_gap`: Gap between data words (optional, defaults to 0)

##### `layers` (Mandatory)

`layers` is a list that defines the per-layer description, as shown below:

#### Per-Layer Configuration

Each layer in the `layers` list describes the layer’s processors, convolution type, activation, pooling, weight and output sizes, data input format, data memory offsets, and its processing sequence. Several examples are located in the `networks/` and `tests/` folders.

##### `name` (Optional)

`name` assigns a name to the current layer. By default, layers are referenced by their sequence number. Using `name`, they can be referenced using a string. *Note: “stop” and “input” are reserved names.*

Example:
        `name: parallel_1_2`

##### `sequence` (Optional)

This key allows overriding of the processing sequence. The default is `0` for the first layer, or the previous layer’s sequence + 1 for other layers.

`sequence` numbers may have gaps. The software will sort layers by their numeric value, with the lowest value first.

##### `next_sequence` (Optional)

On MAX78000, layers are executed sequentially. On MAX78002, this key can optionally be used to specify the next layer (by either using an integer number or a name). `stop` terminates execution.

Example:
        `next_sequence: final`

##### `processors` (Mandatory)

`processors` specifies which processors will handle the input data. The processor map must match the number of input channels, and the input data format. For example, in CHW format, processors must be attached to different data memory instances.

`processors` is specified as a 64-bit hexadecimal value. Dots (‘.’) and a leading ‘0x’ are ignored.

*Note: When using multi-pass (i.e., using more than 64 channels), the number of processors is an integer division of the channel count, rounded up to the next multiple of 4. For example, 52 processors are required for 100 channels (since 100 div 2 = 50, and 52 is the next multiple of 4). For best efficiency, use channel counts that are multiples of 4.*

Example for three processors 0, 4, and 8:
        `processors: 0x0000.0000.0000.0111`

Example for four processors 0, 1, 2, and 3:
        `processors: 0x0000.0000.0000.000f`

##### `output_processors` (Optional)

`output_processors` specifies which data memory instances and 32-bit word offsets to use for the layer’s output data. When not specified, this key defaults to the next layer’s `processors`, or, for the last layer, to the global `output_map`. `output_processors` is specified as a 64-bit hexadecimal value. Dots (‘.’) and a leading ‘0x’ are ignored.

##### `out_offset` (Optional)

`out_offset` specifies the relative offset inside the data memory instance where the output data should be written to. When not specified, `out_offset` defaults to `0`. See also [Data Memory Ping-Pong](#data-memory-ping-pong).

Example:
        `out_offset: 0x2000`

##### `in_offset` (Optional)

`in_offset` specifies the offset into the data memory instances where the input data should be loaded from. When not specified, this key defaults to the previous layer’s `out_offset`, or `0` for the first layer.

Example:
        `in_offset: 0x2000`

##### `output_width` (Optional)

When **not** using an `activation` and when `operation` is **not** `None`/`Passthrough`, a layer can output `32` bits of unclipped data in Q17.14 format. Typically, this is used for the **last** layer. The default is `8` bits. *Note that the corresponding model’s layer must be trained with* `wide=True` *when* `output_width` *is 32*.

Example:
        `output_width: 32`

##### `data_format` (Optional)

When specified for the first layer only, `data_format` can be either `chw`/`big` or `hwc`/`little`. The default is `hwc`. Note that the data format interacts with `processors`, see [Channel Data Formats](#channel-data-formats).

##### `operation`

This key (which can also be specified using `op`, `operator`, or `convolution`) selects a layer’s main operation after the optional input pooling.
When this key is not specified, a warning is displayed, and `Conv2d` is selected.

| Operation                 | Description                                                  |
| :------------------------ | :----------------------------------------------------------- |
| `Conv1d`                  | 1D convolution over an input composed of several input planes |
| `Conv2d`                  | 2D convolution over an input composed of several input planes |
| `ConvTranspose2d`         | 2D transposed convolution (upsampling) over an input composed of several input planes |
| `None` or `Passthrough`   | No operation *(note: input and output processors must be the same)* |
| `Linear` or `FC` or `MLP` | Linear transformation to the incoming data (fully connected layer) |
| `Add`                     | Element-wise addition                                        |
| `Sub`                     | Element-wise subtraction                                     |
| `BitwiseXor` or `Xor`     | Element-wise binary XOR                                      |
| `BitwiseOr` or `Or`       | Element-wise binary OR                                       |

Element-wise operations default to two operands. This can be changed using the `operands` key.

##### `eltwise` (Optional)

Element-wise operations can also be added “in-flight” to `Conv2d`. In this case, the element-wise operation is specified using the `eltwise` key.
*Note: On MAX78000, this is only supported for 64 channels, or up to 128 channels when only two operands are used. Use a separate layer for the element-wise operation when more operands or channels are needed instead of combining the element-wise operator with a convolution.*

Example:
        `eltwise: add`

##### `dilation` (Optional)

Specifies the dilation for Conv1d/Conv2d operations (default: `1`). *Note: Conv2d dilation is only supported on MAX78002.*

Example:
        `dilation: 7`

##### `groups` (Optional)

By default, Conv1d and Conv2d are configured with *groups=1,* a “full” convolution. On MAX78002 only, depthwise separable convolutions can be specified using groups=channels (input channels must match the output channels).

Example:
        `op: conv2d`
        `groups: 64`

##### `pool_first` (Optional)

When using both pooling and element-wise operations, pooling is performed first by default. Optionally, the element-wise operation can be performed before the pooling operation by setting `pool_first` to `False`.

Example:
        `pool_first: false`

##### `operands` (Optional)

For any element-wise `operation`, this key configures the number of operands from `2` to `16` inclusive. The default is `2`.

Example:
        `operation: add`
        `operands: 4`

##### `activate` (Optional)

This key describes whether to activate the layer output (the default is to not activate). When specified, this key must be `ReLU`, `Abs` or `None` (the default). *Please note that there is always an implicit non-linearity when outputting 8-bit data since outputs are clamped to $[–1, +127/128]$, see [activation functions](#activation-functions).*

`output_shift` can be used for (limited) “linear” activation.

##### `quantization` (Optional)

This key describes the width of the weight memory in bits and can be `1`, `2`, `4`, `8`, or `binary` (MAX78002 only). Specifying a `quantization` that is smaller than what the weights require results in an error message. The default value is based on the `weight_bits` field in `state_dict` read from the quantized checkpoint for the layer.

*On MAX78002 only, `binary` sets the alternate 1-bit representation of –1/+1.*

Example:
        `quantization: 4`

##### `output_shift` (Optional)

When `output_width` is 8, the 32-bit intermediate result can be shifted left or right before reduction to 8-bit. The value specified here is cumulative with the value generated from and used by `quantization`. Note that `output_shift` is not supported for passthrough layers.

The 32-bit intermediate result is multiplied by $2^{totalshift}$, where the total shift count must be within the range $[-15, +15]$, resulting in a factor of $[2^{–15}, 2^{15}]$ or $[0.0000305176$ to $32768]$.

| weight quantization | shift used by quantization | available range for `output_shift` |
| ------------------- | -------------------------- | ---------------------------------- |
| 8-bit               | 0                          | $[-15, +15]$                       |
| 4-bit               | 4                          | $[-19, +11]$                       |
| 2-bit               | 6                          | $[-21, +9]$                        |
| 1-bit               | 7                          | $[-22, +8]$                        |

Using `output_shift` can help normalize data, particularly when using small weights. By default, `output_shift` is generated by the training software, and it is used for batch normalization as well as quantization-aware training.

*Note:* When using 32-bit wide outputs in the final layer, no hardware shift is performed and `output_shift` is ignored.

Example:
        `output_shift: 2`

##### `kernel_size` (Optional)

* For `Conv2d`, this key must be `3x3` (the default) or `1x1`.
* For `Conv1d`, this key must be `1` through `9`.
* For `ConvTranspose2d`, this key must be `3x3` (the default).

Example:
        `kernel_size: 1x1`

##### `stride` (Optional)

This key must be `1` or `[1, 1]`.

##### `pad` (Optional)

`pad` sets the padding for the convolution.

* For `Conv2d`, this value can be `0`, `1` (the default), or `2`.
* For `Conv1d`, the value can be `0`, `1`, `2`, or `3` (the default).
* For `ConvTranspose2d`, this value can be `0`, `1` (the default), or `2`. *Note that the value follows PyTorch conventions and effectively adds* `(kernel_size – 1) – pad` *amount of zero padding to both sizes of the input, so “0” adds 2 zeros each and “2” adds no padding.*
* For `Passthrough`, this value must be `0` (the default).

##### `max_pool` (Optional)

When specified, performs a `MaxPool` before the convolution. The pooling size can be specified as an integer (when the value is identical for both dimensions, or for 1D convolutions), or as two values in order `[H, W]`.

Example:
        `max_pool: 2`

##### `avg_pool` (Optional)

When specified, performs an `AvgPool` before the convolution. The pooling size can be specified as an integer (when the value is identical for both dimensions, or for 1D convolutions), or as two values in order `[H, W]`.

Example:
        `avg_pool: 2`

##### `pool_dilation` (Optional)

When performing a pooling operation *on MAX78002*, this key describes the pool dilation. The pooling dilation can be specified as an integer (when the value is identical for both dimensions, or for 1D convolutions), or as two values in order `[H, W]`. The default is `1` or `[1, 1]`.

Example:
        `pool_dilation: [2, 1]`

##### `pool_stride` (Optional)

When performing a pooling operation, this key describes the pool stride. The pooling stride can be specified as an integer (when the value is identical for both dimensions, or for 1D convolutions), or as two values in order `[H, W]`, where both values must be identical. The default is `1` or `[1, 1]`.

Example:
        `pool_stride: [2, 2]`

##### `in_channels` (Optional)

`in_channels` specifies the number of channels of the input data. This is usually automatically computed based on the weights file and the layer sequence. This key allows overriding of the number of channels. See also: `in_dim`.

Example:
        `in_channels: 8`

##### `in_dim` (Optional)

`in_dim` specifies the dimensions of the input data. This is usually automatically computed based on the output of the previous layer or the layer(s) referenced by `in_sequences`. This key allows overriding of the automatically calculated dimensions. `in_dim` must be used when changing from 1D to 2D data or vice versa. 1D dimensions can be specified as a tuple `[L, 1]` or as an integer `L`.

See also: `in_channels`, `in_crop`.

Examples:
        `in_dim: [64, 64]`
        `in_dim: 32`

##### `in_crop` (Optional)

`in_crop` specifies a number of rows (2D) or data bytes (1D) to skip (crop) when using the previous layer's output as input. By also adjusting `in_offset`, this provides the means to crop the top/bottom of an image or the beginning/end of 1D data. The dimensions and offsets are validated to match (minus the crop amount).

See also: `in_dim`, `in_offset`.

Example (1D cropping):
        `# Output data had L=512`
        `in_offset: 0x000c  # Skip 3 (x4 processors) at beginning`
        `in_dim: 506  # Target length = 506`
        `in_crop: [3, 3]  # Crop 3 at the beginning, 3 at the end`

##### `in_sequences` (Optional)

By default, a layer’s input is the output of the previous layer. `in_sequences` can be used to point to the output of one or more arbitrary previous layers, for example when processing the same data using two different kernel sizes, or when combining the outputs of several prior layers. `in_sequences` can be specified as a single item (for a single input) or as a list (for multiple inputs). Both layer sequence numbers as well as layer names can be used. As a special case, `-1` or `input` refer to the input data. The `in_offset` and `out_offset` must be set to match the specified sequence.

###### Multiple Arguments (Element-wise Operations)

`in_sequences` is used to specify the inputs for a multi-operand element-wise operator (for example, `add`). The output processors for all arguments of the sequence must match.

###### Layer Concatenation

`in_sequences` can also be used to specify concatenation similar to `torch.cat()`.

The output processors must be adjacent for all sequence arguments, and arguments listed earlier must use lower processor numbers than arguments listed later. The order of arguments of `in_sequences` must match the model. The following code shows an example `forward` function for a model that concatenates two values:

```python
def forward(self, x):
    x = self.conv0(x)  # Layer 0
    y = self.conv1(x)  # Layer 1
    y = torch.cat((y, x), dim=1)
```

In this case, `in_sequences` would be `[1, 0]` since `y` (the output of layer 1) precedes `x` (the output of layer 0) in the `torch.cat()` statement.

Examples:
        `in_sequences: [2, 3]`
        `in_sequences: [expand_1x1, expand_3x3]`

See the [Fire example](#example) for a network that uses `in_sequences`.

##### `out_channels` (Optional)

`out_channels` specifies the number of channels of the output data. This is usually automatically computed based on the weights and layer sequence. This key allows overriding the number of output channels.

Example:
        `out_channels: 8`

##### `streaming` (Optional)

`streaming` specifies that the layer is using [streaming mode](#streaming-mode). This is necessary when the input data dimensions exceed the available data memory. When enabling `streaming`, all prior layers have to enable `streaming` as well. `streaming` can be enabled for up to 8 layers.

Example:
        `streaming: true`

##### `flatten` (Optional)

`flatten` specifies that 2D input data should be transformed to 1D data for use by a `Linear` layer. *Note that flattening cannot be used in the same layer as pooling.*

Example:
        `flatten: true`

##### `write_gap` (Optional)

`write_gap` specifies the number of channels that should be skipped during write operations (this value is multiplied with the output multi-pass, i.e., write every *n*th word where *n = write_gap × output_multipass*). This creates an interleaved output that can be used as the input for subsequent layers that use an element-wise operation, or to concatenate multiple inputs to form data with more than 64 channels. The default is 0.

Set `write_gap` to `1` to produce output for a subsequent two-input element-wise operation.

Example:
        `write_gap: 1`

##### `read_gap` (Optional)

On MAX78002 only, when multi-pass is not used (i.e., typically 64 input channels or less), data can be fetched while skipping bytes. This allows a layer to directly consume data produced by a layer with `write_gap` without the need for intermediate layers. The default is 0.

Example:
        `read_gap: 1`

##### `bias_group` (Optional)

For layers that use a bias, this key can specify one or more bias memories that should be used. By default, the software uses a “Fit First Descending (FFD)” allocation algorithm that considers the largest bias lengths first, and then the layer number, and places each bias in the available quadrant with the most available space, descending to the smallest bias length.

“Available quadrants” is the complete list of quadrants used by the network (in any layer). `bias_group` must reference one or more of these available quadrants.

`bias_group` can be a list of integers or a single integer.

Example:
        `bias_group: 0`

##### `output` (Optional)

By default, the final layer is used as the output layer. Output layers are checked using the known-answer test, and they are copied from hardware memory when `cnn_unload()` is called. The tool also checks that output layer data isn’t overwritten by any later layers.

When specifying `output: true`, any layer (or a combination of layers) can be used as an output layer.
*Note:* When `unload:` is used, output layers are not used for generating `cnn_unload()`.

Example:
        `output: true`

##### `weight_source` (Optional)

Certain networks share weights between layers. The tools automatically deduplicate weights and bias values (unless `--no-deduplicate-weights` is specified). When the checkpoint file does *not* contain duplicated weights, `weight_source: layer` is needed in the YAML configuration for the layer(s) that reuse(s) weights. `layer` can be specified as layer number or name.

Example:
        `weight_source: conv1p3`

#### Rolling Buffers

Certain networks (such as TCN) require rolling data buffers. These are implemented in the YAML file (for a complete example, please see `networks/ai85-kinetics-actiontcn.yaml`).

##### `data_buffer` (Global)

The data buffer is allocated and named using the global `data_buffer` configuration key. `processor`,  `dim` (1D or 2D), `channels`, and `offset` must be defined.

Example:

```yaml
data_buffer:
  - processors: 0xffffffff00000000
    dim: 15
    channels: 32
    offset: 0x7fc4
    name: tcn_buffer
```

##### `buffer_shift` (per layer)

The buffer is shifted `n` places using `buffer_shift: n`. `in_offset` and `in_dim` are required.

Example:

```yaml
- processors: 0xffffffff00000000
    output_processors: 0xffffffff00000000
    in_offset: 0x7FC8
    in_channels: 32
    in_dim: 14
    in_sequences: tcn_buffer
    out_offset: 0x7fc4
    operation: passthrough
    buffer_shift: 1
    name: buffer_shift
```

##### `buffer_insert` (per layer)

New data is added using `buffer_insert: n`.

Example:

```yaml
 - processors: 0xffffffffffffffff
    output_processors: 0xffffffff00000000
    in_offset: 0x5000
    out_offset: 0x7FFC
    operation: Conv2d
    in_sequences: res4_out
    buffer_insert: 1
    kernel_size: 3x3
    pad: 0
    activate: ReLU
    name: conv5
```

##### Buffer use

The buffer is used with `in_sequences`, in the example `in_sequences: tcn_buffer`. To use the buffer contents as input, `in_offset` and `in_dim` are required.

#### Dropout and Batch Normalization

* Dropout is only used during training, and corresponding YAML entries are not needed.
* Batch normalization (“batchnorm”) is fused into the preceding layer’s weights and bias values (see [Batch Normalization](#batch-normalization)), and YAML entries are not needed.

#### Example

The following shows an example for a single “Fire” operation, the MAX78000/MAX78002 hardware layer numbers and its YAML description.

<img src="docs/fireexample.png" alt="Fire example" style="zoom:35%;" />

```yaml
---
arch: ai85firetestnet
dataset: CIFAR-10
# Input dimensions are 3x32x32

layers:
  ### Fire
  # Squeeze (0)
  - avg_pool: 2
    pool_stride: 2
    pad: 0
    in_offset: 0x1000
    processors: 0x0000000000000007
    data_format: HWC
    out_offset: 0x0000
    operation: conv2d
    kernel_size: 1x1
    activate: ReLU
  # Expand 1x1 (1)
  - in_offset: 0x0000
    out_offset: 0x1000
    processors: 0x0000000000000030
    output_processors: 0x0000000000000f00
    operation: conv2d
    kernel_size: 1x1
    pad: 0
    activate: ReLU
    name: expand_1x1
  # Expand 3x3 (2)
  - in_offset: 0x0000
    out_offset: 0x1000
    processors: 0x0000000000000030
    output_processors: 0x000000000000f000
    operation: conv2d
    kernel_size: 3x3
    activate: ReLU
    in_sequences: 0
    name: expand_3x3
  # Concatenate (3)
  - max_pool: 2
    pool_stride: 2
    in_offset: 0x1000
    out_offset: 0x0000
    processors: 0x000000000000ff00
    operation: none
    in_sequences: [expand_1x1, expand_3x3]
  ### Additional layers (4, 5)
  - max_pool: 2
    pool_stride: 2
    out_offset: 0x1000
    processors: 0x000000000000ff00
    operation: none
  - flatten: true
    out_offset: 0x0000
    op: mlp  # The fully connected (FC) layer L5
    processors: 0x000000000000ff00
    output_width: 32
```

#### Residual Connections

Many networks use residual connections. In the following example, the convolution on the right works on the output data of the first convolution. However, that same output data also “bypasses” the second convolution and is added to the output.

<img src="docs/residual-basic.png" alt="residual-basic" style="zoom:33%;" />

On MAX78000/MAX78002, the element-wise addition works on “interleaved data,” i.e., each machine fetch gathers one operand.

In order to achieve this, a layer must be inserted that does nothing else but reformat the data into interleaved format using the `write_gap` keyword (this operation happens in parallel and is fast).

```yaml
---
...
layers:
  ...
  # Layer I
  - out_offset: 0x0000
    processors: 0x0ffff00000000000
    operation: conv2d
    kernel_size: 3x3
    pad: 1
    activate: ReLU
  
  # Layer II - re-format data with gap
  - out_offset: 0x2000
    processors: 0x00000000000fffff
    output_processors: 0x00000000000fffff
    operation: passthrough
    write_gap: 1
    name: layerII
  
  # Layer III
  - in_offset: 0x0000
    out_offset: 0x2004
    processors: 0x00000000000fffff
    operation: conv2d
    kernel_size: 3x3
    pad: 1
    activate: ReLU
    write_gap: 1
    name: layerIII
  
  # Layer IV - Residual
  - in_sequences: [layerII, layerIII]
    in_offset: 0x2000
    out_offset: 0x0000
    processors: 0x00000000000fffff
    eltwise: add
    ...
```

The same network can also be viewed graphically:

<img src="docs/residual.png" alt="residual" style="zoom:38%;" />

#### Automatically Generating YAML Network Descriptions (Preview)

The ai8x-training repository includes a *preview version* of the “yamlwriter” tool integrated into `train.py` which can create a skeleton YAML file for many networks (excluding data memory allocation). To use this tool:

1. Switch to the training repository.
2. Use the training script and append “--yaml-template myfile.yaml” (see example below).
3. **IMPORTANT!** Edit the resulting output and manually assign processors and data memory offsets.

Please note that the tool is not compatible with some of the features of more complex networks. It can nevertheless help getting started with writing a new YAML network description file.

Simple example for MNIST:

```shell
(ai8x-training) $ scripts/train_mnist.sh --yaml-template mnist.yaml
(ai8x-training) $ vim mnist.yaml
```

Next, edit the resulting yaml file and adjust the `in_offset`, `out_offset` and `processors`, `output_processors` as needed.



### Adding New Models and New Datasets to the Network Loader

Adding new datasets to the Network Loader is implemented as follows:

1. Provide the [network model](#model), its YAML description and weights. Place the YAML file (e.g., `new.yaml`) in the `networks` directory, and weights in the `trained` directory.
   The non-quantized weights are obtained from a training checkpoint, for example:
   `(ai8x-synthesis) $ cp ../ai8x-training/logs/2020.06.02-154133/best.pth.tar trained/new-unquantized.pth.tar`

2. When using post-training quantization, the quantized weights are the result of the quantization step. Copy and customize an existing quantization shell script, for example:
   `(ai8x-synthesis) $ cp scripts/quantize_mnist.sh scripts/quantize_new.sh`

   Then, *edit this script to point to the new [model](#model) and [dataset](#data-loader)* (`vi scripts/quantize_new.sh`), and call the script to generate the quantized weights. Example:

   ```shell
   (ai8x-synthesis) $ scripts/quantize_new.sh 
   Configuring device: MAX78000.
   Reading networks/new.yaml to configure network...
   Converting checkpoint file trained/new-unquantized.pth.tar to trained/new.pth.tar
   +----------------------+-------------+----------+
   | Key                  | Type        | Value    |
   |----------------------+-------------+----------|
   | arch                 | str         | ai85net5 |
   | compression_sched    | dict        |          |
   | epoch                | int         | 165      |
   | extras               | dict        |          |
   | optimizer_state_dict | dict        |          |
   | optimizer_type       | type        | SGD      |
   | state_dict           | OrderedDict |          |
   +----------------------+-------------+----------+
   Model keys (state_dict):
   conv1.conv2d.weight, conv2.conv2d.weight, conv3.conv2d.weight, conv4.conv2d.weight, fc.linear.weight, fc.linear.bias
   conv1.conv2d.weight avg_max: tensor(0.3100) max: tensor(0.7568) mean: tensor(0.0104) factor: 54.4 bits: 8
   conv2.conv2d.weight avg_max: tensor(0.1843) max: tensor(0.2897) mean: tensor(-0.0063) factor: 108.8 bits: 8
   conv3.conv2d.weight avg_max: tensor(0.1972) max: tensor(0.3065) mean: tensor(-0.0053) factor: 108.8 bits: 8
   conv4.conv2d.weight avg_max: tensor(0.3880) max: tensor(0.5299) mean: tensor(0.0036) factor: 108.8 bits: 8
   fc.linear.weight avg_max: tensor(0.6916) max: tensor(0.9419) mean: tensor(-0.0554) factor: 108.8 bits: 8
   fc.linear.bias   
   ```

3. Provide a sample input. The sample input is used to generate a known-answer test (self test) against the predicted label. The purpose of the sample input is to ensure that the generated code matches the model — it does <u>*not*</u> ensure that the model is of good quality. However, it can help finding issues in the YAML description of the model.

   The sample input is provided as a NumPy “pickle” — add `sample_dset.npy` for the dataset named `dset` to the `tests` directory. This file can be generated by saving a sample in CHW format (no batch dimension) using `numpy.save()`, see below.

   For example, the MNIST 1×28×28 image sample would be stored in `tests/sample_mnist.npy` in an `np.array` with shape `[1, 28, 28]` and datatype `>i8` (`np.int64`). The file can contain random integers, or it can be obtained from the `train.py` software.

   *Note: To convert an existing sample input file to `np.int64`, use the `tests/convert_sample.py` script.*

#### Generating a Random Sample Input

To generate a random sample input, use a short NumPy script. In the grayscale MNIST example:

```python
import os
import numpy as np

a = np.random.randint(-128, 127, size=(1, 28, 28), dtype=np.int64)
np.save(os.path.join('tests', 'sample_mnist'), a, allow_pickle=False, fix_imports=False)
```

For RGB image inputs, there are three channels. For example, a 3×80×60 (C×H×W) input is created using `size=(3, 80, 60)`.
**Note:** The array must be of data type `np.int64`.

#### Saving a Sample Input from Training Data

1. In the `ai8x-training` project, add the argument `--save-sample 10` to the `scripts/evaluate_mnist.sh` script. *Note: The index 10 is arbitrary, but it must be smaller than the batch size. If manual visual verification is desired, it is a good idea to pick a sample where the quantized model computes the correct answer.*

2. Run the modified `scripts/evaluate_mnist.sh`. It will produce a file named `sample_mnist.npy`.

3. Save the `sample_mnist.npy` file and copy it to the `ai8x-synthesis` project.

#### Evaluate the Quantized Weights with the New Dataset and Model

1. Switch to training project directory and activate the environment:

   ```shell
   (ai8x-synthesis) $ deactivate
   $ cd ../ai8x-training
   $ source .venv/bin/activate
   ```

2. Create an evaluation script and run it:

   ```shell
   (ai8x-training) $ cp scripts/evaluate_mnist.sh scripts/evaluate_new.sh
   (ai8x-training) $ vim scripts/evaluate_new.sh
   (ai8x-training) $ scripts/evaluate_new.sh
   ```

   Example output:

   ```shell
   (ai8x-training) $ scripts/evaluate_new.sh 
   Configuring device: MAX78000, simulate=True.
   Log file for this run: logs/2020.06.03-125328/2020.06.03-125328.log
   --------------------------------------------------------
   Logging to TensorBoard - remember to execute the server:
   > tensorboard --logdir='./logs'
   
   => loading checkpoint ../ai8x-synthesis/trained/new.pth.tar
   => Checkpoint contents:
   +----------------------+-------------+----------+
   | Key                  | Type        | Value    |
   |----------------------+-------------+----------|
   | arch                 | str         | ai85net5 |
   | compression_sched    | dict        |          |
   | epoch                | int         | 165      |
   | extras               | dict        |          |
   | optimizer_state_dict | dict        |          |
   | optimizer_type       | type        | SGD      |
   | state_dict           | OrderedDict |          |
   +----------------------+-------------+----------+
   
   => Checkpoint['extras'] contents:
   +-----------------+--------+-------------------+
   | Key             | Type   | Value             |
   |-----------------+--------+-------------------|
   | best_epoch      | int    | 165               |
   | best_top1       | float  | 99.46666666666667 |
   | clipping_method | str    | SCALE             |
   | clipping_scale  | float  | 0.85              |
   | current_top1    | float  | 99.46666666666667 |
   +-----------------+--------+-------------------+
   
   Loaded compression schedule from checkpoint (epoch 165)
   => loaded 'state_dict' from checkpoint '../ai8x-synthesis/trained/new.pth.tar'
   Optimizer Type: <class 'torch.optim.sgd.SGD'>
   Optimizer Args: {'lr': 0.1, 'momentum': 0.9, 'dampening': 0, 'weight_decay': 0.0001, 'nesterov': False}
   Dataset sizes:
     training=54000
     validation=6000
     test=10000
   --- test ---------------------
   10000 samples (256 per mini-batch)
   Test: [   10/   40]    Loss 44.193750    Top1 99.609375    Top5 99.960938    
   Test: [   20/   40]    Loss 66.567578    Top1 99.433594    Top5 99.980469    
   Test: [   30/   40]    Loss 51.816276    Top1 99.518229    Top5 99.986979    
   Test: [   40/   40]    Loss 53.596094    Top1 99.500000    Top5 99.990000    
   ==> Top1: 99.500    Top5: 99.990    Loss: 53.596
   
   ==> Confusion:
   [[ 979    0    0    0    0    0    0    0    1    0]
    [   0 1132    1    0    0    0    0    2    0    0]
    [   2    0 1026    1    0    0    0    3    0    0]
    [   0    0    0 1009    0    0    0    0    1    0]
    [   0    0    0    0  978    0    0    0    0    4]
    [   1    0    0    3    0  886    1    0    0    1]
    [   5    4    1    0    1    0  946    0    1    0]
    [   0    1    3    0    0    0    0 1023    0    1]
    [   0    0    0    1    1    1    0    0  970    1]
    [   0    0    0    0    4    1    0    3    0 1001]]
   
   Log file for this run: logs/2020.06.03-125328/2020.06.03-125328.log
   ```

### Generating C Code

Run `ai8xize.py` with the new network and the new sample data to generate embedded C code that can be compiled with the Arm and RISC-V compilers. See `gen-demos-max78000.sh` for examples.

#### Starting an Inference, Waiting for Completion, Multiple Inferences in Sequence

An inference is started by configuring registers and weights, loading the input, and enabling processing. This code is automatically generated — see the `cnn_init()`, `cnn_load_weights()`, `cnn_load_bias()`, `cnn_configure()`, and `load_input()` functions. The sample data can be used as a self-checking feature on device power-up since the output for the sample data is known.
To start the accelerator, use `cnn_start()`. The `load_input()` function is called either before `cnn_start()`, or after `cnn_start()`, depending on whether FIFOs are used. To run a second inference with new data, call `cnn_start()` again (after or before loading the new data input using load_input()`).

The MAX78000/MAX78002 accelerator can generate an interrupt on completion, and it will set a status bit (see `cnn.c`). The resulting data can now be unloaded from the accelerator (code for this is also auto-generated in `cnn_unload()`).

To run another inference, ensure all quadrants are disabled (stopping the state machine, as shown in `cnn_init()`). Next, load the new input data and start processing.


#### Overview of the Functions in main.c

The generated code is split between API code (in `cnn.c`) and data-dependent code in `main.c` or `main_riscv.c`. The data-dependent code is based on a known-answer test. The `main()` function shows the proper sequence of steps to load and configure the CNN accelerator, run it, unload it, and verify the result.

`void load_input(void);`
Load the example input. This function can serve as a template for loading data into the CNN accelerator. Note that the clocks and power to the accelerator must be enabled first. If this is skipped, the device may appear to hang and the [recovery procedure](https://github.com/analogdevicesinc/MaximAI_Documentation/tree/main/MAX78000_Feather#how-to-unlock-a-max78000-that-can-no-longer-be-programmed) may have to be used.

`int check_output(void);`
This function verifies that the known-answer test works correctly in hardware (using the example input). This function is typically not needed in the final application.

`int main(void);`
This is the main function and can serve as a template for the user application. It shows the correct sequence of operations to initialize, load, run, and unload the CNN accelerator.


#### Overview of the Generated API Functions

The API code (in `cnn.c` by default) is auto-generated. It is data-independent, but differs depending on the network. This simplifies replacing the network while keeping the remainder of the code intact.

The functions that do not return `void` return either `CNN_FAIL` or `CNN_OK` as specified in the auto-generated `cnn.h` header file. The header file also contains a definition for the number of outputs of the network (`CNN_NUM_OUTPUTS`). In limited circumstances, this can make the wrapper code somewhat network-independent.

`int cnn_enable(uint32_t clock_source, uint32_t clock_divider);`
Enable clocks (from `clock_source` with `clock_divider`) and power to the accelerator; also enable the accelerator interrupt. By default, on MAX78000, the accelerator runs at 50 MHz (APB clock or PCLK divided by 1). On MAX78002, by default the MDLL is enabled and the accelerator runs at 200 MHz.

`int cnn_disable(void);`
Disable clocks and power to the accelerator.

`int cnn_init(void);`
Perform minimum accelerator initialization so it can be configured or restarted.

`int cnn_configure(void);`
Configure the accelerator for the given network.

`int cnn_load_weights(void);`
Load the accelerator weights. `cnn_init()` must be called before loading weights after reset or wake from sleep. *Note that the physical weight memories are 72-bit wide. When `--mexpress` mode is enabled (default), the weight data is written in a sequence of 32-bit writes, containing the “packed” weight values. When using `--no-mexpress`, each weight memory is written in four 32-bit memory writes, with zero-padded data.*

`int cnn_verify_weights(void);`
Verify the accelerator weights (used for debug only).

`int cnn_load_bias(void);`
Load the accelerator bias values (if needed). Unlike accelerator weights, bias values cannot be retained after calling `cnn_disable()`. Therefore, this function must be called again after the accelerator is re-enabled. *Note: The bias values are stored in 8-bit software arrays, but the physical memories require 32-bit access. The helper function `memcpy_8to32()` performs the expansion from 8 to 32-bit.*

`int cnn_start(void);`
Start accelerator processing.

`int cnn_stop(void);`
Force-stop the accelerator regardless of whether it has finished or not.

`int cnn_continue(void);`
Continue accelerator processing after force-stopping it.

`int cnn_unload(uint32_t *out_buf);`
Unload the results from the accelerator. The output buffer must be 32-bit aligned (round up to the next 32-bit size when using 8-bit outputs).

`int cnn_boost_enable(mxc_gpio_regs_t *port, uint32_t pin);`
Turn on the boost circuit on `port`.`pin`. This is only needed for very energy intense networks. Use the `--boost` command line option to insert calls to this function in the wrapper code.

`int cnn_boost_disable(mxc_gpio_regs_t *port, uint32_t pin);`
Turn off the boost circuit connected to `port`.`pin`.


#### Softmax, and Data Unload in C

`ai8xize.py` can generate a call to a software Softmax function using the command line switch `--softmax`. That function is provided in the `assets/device-all` folder. To use the provided software Softmax on MAX78000/MAX78002, the last layer output should be 32-bit wide (`output_width: 32`).

The software Softmax function is optimized for processing time, and it quantizes the input. When the last layer uses weights that are not 8-bits, the software function used will shift the input values first.

![softmax](docs/softmax.png)


#### Generated Files and Upgrading the CNN Model

The generated C code comprises the following files. Some of the files are customized based on the project name, and some are custom for a combination of project name and weight/sample data inputs:

| File name      | Source                                   | Project specific? | Model/weights change? |
| -------------- | ---------------------------------------- | ----------------- | --------------------- |
| Makefile*      | template(s) in assets/embedded-*         | Yes               | No                    |
| cnn.c          | generated                                | Yes               | **Yes**               |
| cnn.h          | template in assets/device-all            | Yes               | **Yes**               |
| weights.h      | generated                                | Yes               | **Yes**               |
| log.txt        | generated                                | Yes               | **Yes**               |
| main.c         | generated                                | Yes               | No                    |
| sampledata.h   | generated                                | Yes               | No                    |
| sampleoutput.h | generated                                | Yes               | **Yes**               |
| softmax.c      | assets/device-all                        | No                | No                    |
| model.launch   | template in assets/eclipse               | Yes               | No                    |
| .cproject      | template in assets/eclipse               | Yes               | No                    |
| .project       | template in assets/eclipse               | Yes               | No                    |
| .settings/*    | templates in assets/eclipse/.settings    | Yes               | No                    |
| .vscode/*      | generated and templates in assets/vscode | Yes               | No                    |

In order to upgrade an embedded project after retraining the model, point the network generator to a new empty directory and regenerate. Then, copy the four files that will have changed to your original project — `cnn.c`, `cnn.h`, `weights.h`, and `log.txt`. This allows for persistent customization of the I/O code and project (for example, in `main.c` and additional files) while allowing easy model upgrades.

The generator also adds all files from the `assets/eclipse`, `assets/device-all`, and `assets/embedded-*` folders. These files (when starting with `template` in their name) will be automatically customized to include project-specific information as shown in the following table:

| Key                       | Replaced by                                                                      |
| ------------------------- | -------------------------------------------------------------------------------- |
| `##__PROJ_NAME__##`       | Project name (works on file names as well as the file contents), from `--prefix` |
| `##__ELF_FILE__##`        | Output elf (binary) file name (`PROJECT.elf` or `PROJECT-combined.elf`)          |
| `##__BOARD__##`           | Board name (e.g., `EvKit_V1`), from `--board-name`                               |
| `##__FILE_INSERT__##`     | Network statistics and timer                                                     |
| `##__OPENOCD_PARAMS__##`  | OpenOCD arguments (e.g., `-f interface/cmsis-dap.cfg -f target/max7800x.cfg`), from `--eclipse-openocd-args` |
| `##__TARGET_UC__##`       | Upper case device name (e.g., `MAX78000`), from `--device`                       |
| `##__TARGET_LC__##`       | Lower case device name (e.g., `max78000`), from `--device`                       |
| `##__ADDITIONAL_INCLUDES__##` | Additional include files, from `--eclipse-includes`  (default: empty)        |
| `##__GCC_PREFIX__##`      | `arm-non-eabi-` or `riscv-none-elf-`                                             |
| `##__DEFINES__##`<br />*or* `##__GCC_SUFFIX__##` | Additional #defines (e.g., `-D SUPERSPEED`), from `--define` (default: empty) |
| `##__DEFINES_ARM__##`<br />*or* `##__ARM_DEFINES__##` | Replace default ARM #defines, from `--define-default-arm` (default: `"MXC_ASSERT_ENABLE ARM_MATH_CM4"`) |
| `##__DEFINES_RISCV__##`<br />*or* `##__RISC_DEFINES__##` | Replace default RISC-V #defines, from `--define-default-riscv` (default: `"MXC_ASSERT_ENABLE RV32"`) |
| `##__PROCESSOR_DEFINES__##` | Selects the #defines for the active processor (Arm or RISC-V)                  |
| `##__ADDITIONAL_VARS__##` | Additional variables, from `--eclipse-variables` (default: empty)                |
| `##__PMON_GPIO_PINS__##`  | Power Monitor GPIO pins                                                          |
| `##__CNN_START__##`       | Port pin action when CNN starts                                                  |
| `##__CNN_COMPLETE__##`    | Port pin action when CNN finishes                                                |
| `##__SYS_START__##`       | Port pin action when system starts                                               |
| `##__SYS_COMPLETE__##`    | Port pin action when system finishes                                             |

*Note: The vscode templates are treated differently and not designed to be modified by the user.*

##### Contents of the device-all Folder

* For MAX78000/MAX78002, the software Softmax is implemented in `softmax.c`.
* A template for the `cnn.h` header file in `templatecnn.h`. The template is customized during code generation using model statistics and timer, but uses common function signatures for all projects.

#### Determining the Compiled Flash Image Size

The generated `.elf` file (either `build/PROJECT.elf` or `build/PROJECT-combined.elf` when building for RISC-V) contains debug and other meta information. To determine the true Flash image size, either examine the `.map` file, or convert the `.elf` to a binary image and examine the resulting image.

```shell
% arm-none-eabi-objcopy -I elf32-littlearm build/mnist.elf -O binary temp.bin                     
% ls -la temp.bin
-rwxr-xr-x  1 user  staff  321968 Jan  1 11:11 temp.bin
```

#### Troubleshooting

##### Handling Linker Flash Section Overflows

When linking the generated C code, the code space might overflow:

```shell
$ make
  CC    main.c
  CC    cnn.c
  ...
  LD    build/mnist.elf 
arm-none-eabi/bin/ld: build/mnist.elf section `.text' will not fit in region `FLASH'
arm-none-eabi/bin/ld: region `FLASH' overflowed by 600176 bytes
collect2: error: ld returned 1 exit status
```

The most likely reason is that the input is too large (from `sampledata.h`), or that the expected output (in `sampleoutput.h`) is too large. It is important to note that this only affects the generated code with the built-in known-answer test (KAT) that will not be part of the user application since normal input and output data are not predefined in Flash memory.

To deal with this issue, there are several options:

* The sample input data can be stored in external memory. This requires modifications to the generated code. Please see the MSDK examples to learn how to access external memory.
* The sample input data can be programmatically generated. Typically, this requires manual modification of the generated code, and a corresponding modification of the sample input file.
  The generator also contains a built-in generator (supported *only* when using `--fifo`, and only for HWC inputs); the command line option `--synthesize-input` uses only the first few words of the sample input data, and then adds the specified value N (for example, 0x112233 if three input channels are used) to each subsequent set of M 32-bit words. M can be specified using `--synthesize-words` and defaults to 8. Note that M must be a divisor of the number of pixels per channel.
* The output check can be truncated. The command line option `--max-verify-length` checks only the first N words of output data (for example, 1024). To completely disable the output check, use `--no-kat`.
* For 8-bit output values, `--mlator` typically generates more compact code.
* Change the compiler optimization level in `Makefile`. To change the default optimization levels, modify `MXC_OPTIMIZE_CFLAGS` in `assets/embedded-ai85/templateMakefile` for Arm code and `assets/embedded-riscv-ai85/templateMakefile.RISCV` for RISC-V code. Both `-O1` and `-Os` may result in smaller code compared to `-O2`.
* If the last layer has large-dimension, large-channel output, the `cnn_unload()` code in `cnn.c` may cause memory segment overflows not only in Flash, but also in the target buffer in SRAM (`ml_data32[]` or `ml_data[]` in `main.c`). In this case, manual code edits are required to perform multiple partial unloads in sequence.

##### Known-Answer-Test (KAT): Console Does Not Print PASS/FAIL

In some cases, the serial console does not print PASS or FAIL for the known-answer test, for example:

```text
Waiting...

*** CNN Inference Test ***

[nothing]
```

A connected debugger will disconnect, similar to:

```text
Program stopped.
0x0000fff4 in ?? ()
```

This can be caused by very small, fast networks, where the inference finishes before the main code has entered sleep mode:

```c
 while (cnn_time == 0)
    // CNN has already finished or is about to finish
    MXC_LP_EnterSleepMode(); // Wait for CNN
    // Device will not wake up since the CNN complete interrupt has already happened
```

Solution: Please use the command line switch `--no-wfi` to disable sleep mode.

##### Known-Answer-Test (KAT) Failures – Debugging Techniques

There can be many reasons why the known-answer test (KAT) fails for a given network with an error message, or where the KAT does not complete. The following techniques may help in narrowing down where in the network or the YAML description of the network the error occurs:

* For very short and small networks, disable the use of WFI (wait for interrupt) instructions while waiting for completion of the CNN computations by using the command line option `--no-wfi`. *Explanation: In these cases, the network terminates more quickly than the time it takes between testing for completion and executing the WFI instruction, so the WFI instruction is never interrupted and the code may appear to hang.*
* The `--no-wfi` option can also be useful when trying to debug code, since the debugger loses connection when the device enters sleep mode using `__WFI()`.
* By default, there is a two-second delay at the beginning of the code. This time allows the debugger to take control before the device enters any kind of sleep mode. `--no-wfi` disables sleep mode (see also the related information [above](#known-answer-test-kat-console-does-not-print-passfail)). The time delay can be modified using the `--debugwait` option.
  If the delay is too short or skipped altogether, and the device does not wake at the end of execution, the device may appear to hang and the [recovery procedure](https://github.com/analogdevicesinc/MaximAI_Documentation/tree/main/MAX78000_Feather#how-to-unlock-a-max78000-that-can-no-longer-be-programmed) may have to be used in order to load new code or to debug code.
* For very large and deep networks, enable the boost power supply using the `--boost` command line option. On the EVkit, the boost supply is connected to port pin P2.5, so the command line option is `--boost 2.5`.
* The default compiler optimization level is `-O2`, and incorrect code may be generated under rare circumstances. Lower the optimization level in the generated `Makefile` to `-O1`, clean (`make distclean && make clean`), and rebuild the project (`make`). If this solves the problem, one of the possible reasons is that code is missing the `volatile` keyword for certain variables.
  To permanently adjust the default compiler optimization level, modify `MXC_OPTIMIZE_CFLAGS` in `assets/embedded-ai85/templateMakefile` for Arm code and `assets/embedded-riscv-ai85/templateMakefile.RISCV` for RISC-V code.
* When allocating large amounts of data on the stack, ensure the stack is sized appropriately. The stack size is configured in the linker file (by default, part of the MSDK).
* `--stop-after N` where `N` is a layer number may help to find the problematic layer by terminating the network early without having to retrain and without having to change the weight input file. Note that this may also require `--max-verify-length` as [described above](#handling-linker-flash-section-overflows) since intermediate outputs tend to be large, and additionally `--no-unload` to suppress generation of the `cnn_unload()` function.
* `--no-bias LIST` where `LIST` is a comma-separated list of layers (e.g., `0,1,2,3`) can rule out problems due to the bias. This option zeros out the bias for the given layers without having to remove bias values from the weight input file.
* `--ignore-streaming` ignores all `streaming` statements in the YAML file. Note that this typically only works when the sample input is replaced with a different, lower-dimension sample input (for example, use 3×32×32 instead of 3×128×128), and does not support fully connected layers without retraining (use `--stop-after` to remove final layers). Ensure that the network (or partial network when using `--stop-after`) does not produce all-zero intermediate data or final outputs when using reduced-dimension inputs. The log file (`log.txt` by default) will contain the necessary information.
* Certain C library functions (such as `memcpy` or `printf`) use byte-wide or 16-bit wide accesses and may not work correctly when accessing CNN memory *directly* (i.e., pointing inside the accelerator memory). They *will* function as expected when operating on data memory that is *not* located inside the CNN accelerator, for example data returned by `cnn_unload()`.


##### Synthesis Failures

The synthesis step (“izer”) will fail if the yaml description does not match the checkpoint file created by PyTorch.

Unlike PyTorch networks that can be constructed to be completely input dimension independent, MAX78000/MAX78002 networks always require knowledge of the input dimensions, which are set by the sample input. The sample input defaults to `tests/sample_dataset.npy` (where `dataset` is replaced with the dataset used, e.g., `mnist`). The command line option `--sample-input` can point the tool to a different input source.

The dimensions are also important when [flattening](#fully-connected-linear-layers), since every pixel results in a channel, impacting the processor setup. The following is an example error message of a network that attempts to flatten a layer. The network was trained with 128×128, but the actual sample input provided was 64×64:

```shell
ERROR: Layer 6: 64 input channels (before flattening) using 1 pass, and 1 operand (64 processors per pass), but the enabled processor map 0x000000000000ffff has 16 bits instead of the expected number of 64.
```

*In this example, each dimension was half the expected size, so the expected processor count was off by a factor of 4. To resolve the error, a properly dimensioned sample input had to be provided.*

##### “new-lines” Configuration File Parsing Error

```shell
ERROR: invalid config: option "type" of "new-lines" should be in ('unix', 'dos')
```

This message indicates that an outdated version of `yamllint` is installed in the search path. Either update `yamllint` to version 1.27.0 or later, or uninstall `yamllint`, or edit `.yamllint` to remove `new-lines: type: platform`, or use `--yamllint none`.

#### Energy Measurement

The MAX78000 Evaluation Kit (EVKit) revision C and later, and the MAX78002 Evaluation Kit both include a MAX32625 microcontroller connected to a MAX34417 power accumulator. Since the sample rate of the MAX34417 is slow compared to typical inference times, `ai8xize.py` supports the command line parameter `--energy` that will run 100 iterations of the inference, separating out the input data load time. This allows enough sample time to get meaningful results (recommended minimum: 1 second).

When running C code generated with `--energy`, the power display on the EVKit will display the inference energy.

*Note: MAX78000 uses LED1 and LED2 to trigger power measurement via MAX32625 and MAX34417.*

See the [benchmarking guide](https://github.com/analogdevicesinc/MaximAI_Documentation/blob/main/Guides/MAX7800x%20Power%20Monitor%20and%20Energy%20Benchmarking%20Guide.pdf) for more information about benchmarking.


#### Moving from MAX78000 to MAX78002 (or vice versa)

Assuming the network is compatible with the new deployment target, changing the `--device` parameter will create new code that differs as follows:

| File           | Changes                                                      | Recommended Action            |
| -------------- | ------------------------------------------------------------ | ----------------------------- |
| cnn.c          | Modified register and memory addresses, modified clock configuration | Replace file          |
| main.c         | Modified input memory addresses, modified clock configuration | Replace file or edit         |
| Makefile       | Modified TARGET variables                                    | Replace file or edit          |
| .launch        | Modified values for `.cfg` and `.svd`                        | Replace file or edit          |
| sampleoutput.h | Modified memory addresses                                    | Replace file                  |
| weights.h      | Modified memory addresses                                    | Replace file                  |
| .settings/     | Modified TARGET value                                        | Replace folder or edit .prefs |
| .vscode/       | Modified target variable                                     | Replace folder or edit .json  |



## Further Information

Additional information about the evaluation kits, and the software development kit (MSDK) is available on the web at <https://github.com/analogdevicesinc/MaximAI_Documentation>.

[AHB Addresses for MAX78000 and MAX78002](https://github.com/analogdevicesinc/ai8x-synthesis/blob/develop/docs/AHBAddresses.md)

[Facial Recognition System](https://github.com/analogdevicesinc/ai8x-training/blob/develop/docs/FacialRecognitionSystem.md)


---

## Contributing Code

### Linting

Both projects are set up for `flake8`, `pylint` and `isort` to lint Python code. The line width is related to 100 (instead of the default of 80), and the number of lines per module was increased; configuration files are included in the projects. Shell code is linted by `shellcheck`, and YAML files by `yamllint`.
Code should not generate any warnings in any of the tools (some of the components in the `ai8x-training` project will create warnings as they are based on third-party code).

`flake8` and `pylint` need to be installed into both virtual environments:

```shell
(ai8x-synthesis) $ pip3 install flake8 pylint mypy isort
```

The GitHub projects use the [GitHub Super-Linter](https://github.com/github/super-linter) to automatically verify push operations and pull requests. The Super-Linter can be installed locally using [podman](https://podman.io) (or Docker), see [installation instructions](https://github.com/github/super-linter/blob/main/docs/run-linter-locally.md).
To run locally, create a clean copy of the repository and run the following command from the project directory (i.e., `ai8x-training` or `ai8x-synthesis`):

```shell
$ podman run --rm -e RUN_LOCAL=true -e VALIDATE_MARKDOWN=false -e VALIDATE_PYTHON_BLACK=false -e VALIDATE_ANSIBLE=false -e VALIDATE_EDITORCONFIG=false -e VALIDATE_JSCPD=false -e VALIDATE_CPP=false -e VALIDATE_ANSIBLE=false -e VALIDATE_NATURAL_LANGUAGE=false -e VALIDATE_CLANG_FORMAT=false -e VALIDATE_GITHUB_ACTIONS=false -e FILTER_REGEX_EXCLUDE="attic/.*|inspect_ckpt.py" -v `pwd`:/tmp/lint ghcr.io/github/super-linter:v4
```

### Submitting Changes

Do not try to push any changes into the main branch. Instead, create a fork and submit a pull request against the `develop` branch. The easiest way to do this is using a [graphical client](#additional-software) such as Fork or GitHub Desktop.

*Note: After creating the fork, you must re-enable actions in the “Actions” tab of the repository on GitHub.*

The following document has more information:
<https://github.com/analogdevicesinc/MaximAI_Documentation/blob/main/CONTRIBUTING.md>

---<|MERGE_RESOLUTION|>--- conflicted
+++ resolved
@@ -1,12 +1,8 @@
 # ADI MAX78000/MAX78002 Model Training and Synthesis
 
-July 2, 2024
-
-<<<<<<< HEAD
-**Note: This branch requires PyTorch 2. Please see the archive for PyTorch 1.8 support. [KNOWN_ISSUES](KNOWN_ISSUES.txt) contains a list of known issues.**
-=======
-**Note: This archived branch is compatible with PyTorch 1.8. Please go to the “develop” branch for PyTorch 2 compatibility.**
->>>>>>> 3f422a77
+July 5, 2024
+
+**Note: This branch requires PyTorch 2. Please see the archive-1.8 branch for PyTorch 1.8 support. [KNOWN_ISSUES](KNOWN_ISSUES.txt) contains a list of known issues.**
 
 ADI’s MAX78000/MAX78002 project is comprised of five repositories:
 
